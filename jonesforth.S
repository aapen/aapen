--- conflicted
+++ resolved
@@ -1,43 +1,31 @@
-<<<<<<< HEAD
-@@@@@@@@@@@@@@@@@@@@@@@@@@@@@@@@@@@@@@@@@@@@@@@@@@@@@@@@@@@@@@@@
+@@@@@@@@@@@@@@@@@@@@@@@@@@@@@@@@@@@@@@@@@@@@@@@@@@@@@@@@@@@@@@@@@@@@@@@@@@@@@@@
+@
 @ Jones' Forth port for ARM EABI
-@ Copyright (C) 2013 M2IHP'13 class students, see README for
-@ the detailed list of contributors.
+@ Copyright (C) 2013 M2IHP'13 class, see AUTHORS for the full list of
+@ contributors.
 @
-@ This code is released under the GNU LGPL v 3, see LICENSE for
-@ further details.
-=======
-@@@@@@@@@@@@@@@@@@@@@@@@@@@@@@@@@@@@@@@@@@@@@@@@@@@@@@@@@@@@@@@@@@@@@@@@@@@@
-@ Copyright (C) 2013 M2IHP'13 class students, 
-@ see AUTHORS file for further details.
+@ Original x86 and forth code: Richard W.M. Jones <rich@annexia.org>
 @
-@ This program is free software: you can redistribute it and/or modify
-@ it under the terms of the GNU Lesser General Public License as published by
-@ the Free Software Foundation, either version 3 of the License, or
-@ (at your option) any later version.
-@ 
-@ This program is distributed in the hope that it will be useful,
-@ but WITHOUT ANY WARRANTY; without even the implied warranty of
-@ MERCHANTABILITY or FITNESS FOR A PARTICULAR PURPOSE.  See the
-@ GNU Lesser General Public License for more details.
-@ 
+@ The extensive comments from Jones' x86 version have been removed.  You should
+@ check them out, they are really detailed, well written and pedagogical.
+@
+@ The DIVMOD routine is taken from the ARM Software Development Toolkit User
+@ Guide 2.50.
+@
+@ This program is free software: you can redistribute it and/or modify it under
+@ the terms of the GNU Lesser General Public License as published by the Free
+@ Software Foundation, either version 3 of the License, or (at your option) any
+@ later version.
+@
+@ This program is distributed in the hope that it will be useful, but WITHOUT
+@ ANY WARRANTY; without even the implied warranty of MERCHANTABILITY or FITNESS
+@ FOR A PARTICULAR PURPOSE.  See the GNU Lesser General Public License for more
+@ details.
+@
 @ You should have received a copy of the GNU Lesser General Public License
 @ along with this program.  If not, see <http://www.gnu.org/licenses/>.
-@@@@@@@@@@@@@@@@@@@@@@@@@@@@@@@@@@@@@@@@@@@@@@@@@@@@@@@@@@@@@@@@@@@@@@@@@@
-@@@@@@@@@@@@@@@@@@@@@@@@@@@@@@@@@@@@@@@@@@@@@@@@@@@@@@@@@@@@@@@@@@@@@@@@@@
-@ Jones' Forth port for ARM EABI
->>>>>>> a931619c
 @
-@ Original x86 and forth code: Richard W.M. Jones
-@ <rich@annexia.org>
-@
-@ The extensive comments from Jones' x86 version have been
-@ removed.  You should check them out, they are really
-@ detailed, well written and pedagogical.
-@
-@ The DIVMOD routine is taken from the ARM Software
-@ Development Toolkit User Guide 2.50.
-@@@@@@@@@@@@@@@@@@@@@@@@@@@@@@@@@@@@@@@@@@@@@@@@@@@@@@@@@@@@@@@@@@@@@@@@@
+@@@@@@@@@@@@@@@@@@@@@@@@@@@@@@@@@@@@@@@@@@@@@@@@@@@@@@@@@@@@@@@@@@@@@@@@@@@@@@@
 
         .set JONES_VERSION,47
         #include <asm/unistd.h>
