const std = @import("std");
const Allocator = std.mem.Allocator;

const hal = @import("../hal.zig");
const BoardInfo = hal.BoardInfo;

const frame_buffer = @import("../frame_buffer.zig");
const FrameBuffer = frame_buffer.FrameBuffer;

const fbcons = @import("../fbcons.zig");
const FrameBufferConsole = fbcons.FrameBufferConsole;

const errors = @import("errors.zig");
const ForthError = errors.ForthError;

const string = @import("string.zig");
const parser = @import("parser.zig");

const forth_module = @import("forth.zig");
const Forth = forth_module.Forth;

const memory_module = @import("memory.zig");
const Header = memory_module.Header;

<<<<<<< HEAD
/// len *[]u8  --  <results>
=======
const BoardInfo = hal.interfaces.BoardInfo;

/// *Header  --  <results>
pub fn wordExec(forth: *Forth, body: [*]u64, offset: u64, _: *Header) ForthError!i64 {
    const p = try forth.popAs(*Header);
    return p.func(forth, body, offset, p);
}

/// *[]u8  --  <results>
>>>>>>> b5198d25
pub fn wordEval(forth: *Forth, _: [*]u64, _: u64, _: *Header) ForthError!i64 {
    const pStr: [*]u8 = try forth.popAs([*]u8);
    const token = string.asSlice(pStr);
    try forth.evalToken(token);
    return 0;
}

///  *[]u8  --  <results>
pub fn wordEvalCommand(forth: *Forth, _: [*]u64, _: u64, _: *Header) ForthError!i64 {
    const pStr: [*]u8 = try forth.popAs([*]u8);
    const token = string.asSlice(pStr);
    try forth.evalCommand(token);
    return 0;
}

///  *[]u8  --  <results>
pub fn wordLookup(forth: *Forth, _: [*]u64, _: u64, _: *Header) ForthError!i64 {
    const pName: [*]u8 = try forth.popAs([*]u8);
    const name = string.asSlice(pName);
    const word = forth.findWord(name);
    const iWord = @intFromPtr(word);
    try forth.stack.push(iWord);
    return 0;
}

/// value addr len --
pub fn wordSetMemory(forth: *Forth, _: [*]u64, _: u64, _: *Header) ForthError!i64 {
    const len = try forth.stack.pop();
    const addr = try forth.popAs([*]u8);
    const value = try forth.stack.pop();
    const byteValue: u8 = @intCast(value % 256);

    var offset: usize = 0;
    while (offset < len) {
        addr[offset] = byteValue;
        offset += 1;
    }
    return 0;
}

/// x y a -- ()
pub fn wordDrawChar(forth: *Forth, _: [*]u64, _: u64, _: *Header) ForthError!i64 {
    const a = try forth.stack.pop();
    const y = try forth.stack.pop();
    const x = try forth.stack.pop();
    var ch: u8 = @intCast(a);
    forth.console.drawChar(x, y, ch);
    return 0;
}

/// a -- ()
pub fn wordEmit(forth: *Forth, _: [*]u64, _: u64, _: *Header) ForthError!i64 {
    const a = try forth.stack.pop();
    var ch: u8 = @intCast(a);
    try forth.emit(ch);
    return 0;
}

// -- ch
pub fn wordKey(forth: *Forth, _: [*]u64, _: u64, _: *Header) ForthError!i64 {
    const ch = forth.console.getc();
    try forth.stack.push(@intCast(ch));
    return 0;
}

// -- bool
pub fn wordKeyMaybe(forth: *Forth, _: [*]u64, _: u64, _: *Header) ForthError!i64 {
    var byte_available = forth.console.char_available();
    try forth.stack.push(if (byte_available) 1 else 0);
    return 0;
}

/// -- n
pub fn wordTicks(forth: *Forth, _: [*]u64, _: u64, _: *Header) ForthError!i64 {
    var ticks = hal.clock.ticks();
    try forth.stack.push(ticks);
    return 0;
}

/// sx sy w h dx dy --
pub fn wordBlit(forth: *Forth, _: [*]u64, _: u64, _: *Header) ForthError!i64 {
    var dy = try forth.stack.pop();
    var dx = try forth.stack.pop();
    var h = try forth.stack.pop();
    var w = try forth.stack.pop();
    var sy = try forth.stack.pop();
    var sx = try forth.stack.pop();
    forth.console.fb.blit(sx, sy, w, h, dx, dy);
    return 0;
}

/// l t r b c --
pub fn wordFill(forth: *Forth, _: [*]u64, _: u64, _: *Header) ForthError!i64 {
    var color = try forth.stack.pop();
    var bottom = try forth.stack.pop();
    var right = try forth.stack.pop();
    var top = try forth.stack.pop();
    var left = try forth.stack.pop();

    forth.console.fb.fill(left, top, right, bottom, @truncate(color & 0xff)) catch return ForthError.BadOperation;
    return 0;
}

/// x0 y0 x1 y1 c --
pub fn wordLine(forth: *Forth, _: [*]u64, _: u64, _: *Header) ForthError!i64 {
    var color = try forth.stack.pop();
    var y1 = try forth.stack.pop();
    var x1 = try forth.stack.pop();
    var y0 = try forth.stack.pop();
    var x0 = try forth.stack.pop();

    forth.console.fb.line(x0, y0, x1, y1, @truncate(color & 0xff)) catch return ForthError.BadOperation;
    return 0;
}

/// str x y --
pub fn wordText(forth: *Forth, _: [*]u64, _: u64, _: *Header) ForthError!i64 {
    var y = try forth.stack.pop();
    var x = try forth.stack.pop();
    var str = try forth.popAs([*:0]u8);
    forth.console.fb.drawString(str, x, y);
    return 0;
}

/// --
pub fn wordReset(_: *Forth, _: [*]u64, _: u64, _: *Header) ForthError!i64 {
    asm volatile ("brk 0x07c5");
    return 0;
}

/// --
pub fn wordCr(forth: *Forth, _: [*]u64, _: u64, _: *Header) ForthError!i64 {
    try forth.emit(0x0a);
    return 0;
}

/// --
pub fn wordClearScreen(forth: *Forth, _: [*]u64, _: u64, _: *Header) ForthError!i64 {
    try forth.emit(0x0c);
    return 0;
}

/// --
pub fn wordHello(forth: *Forth, _: [*]u64, _: u64, _: *Header) ForthError!i64 {
    try forth.print("Hello world!\n", .{});
    return 0;
}

/// n --
pub fn wordDot(forth: *Forth, _: [*]u64, _: u64, _: *Header) ForthError!i64 {
    var v = try forth.popAs(i64);
    try std.fmt.formatInt(v, @intCast(forth.obase), .lower, .{}, forth.writer());
    return 0;
}

/// n --
pub fn wordSignedDot(forth: *Forth, _: [*]u64, _: u64, _: *Header) ForthError!i64 {
    var v: i64 = @bitCast(try forth.stack.pop());
    try std.fmt.formatInt(v, @intCast(forth.obase), .lower, .{}, forth.writer());
    return 0;
}

/// n --
pub fn wordSDecimalDot(forth: *Forth, _: [*]u64, _: u64, _: *Header) ForthError!i64 {
    var v: i64 = @bitCast(try forth.stack.pop());
    try std.fmt.formatInt(v, 10, .lower, .{}, forth.writer());
    return 0;
}

/// saddr --
pub fn wordSDot(forth: *Forth, _: [*]u64, _: u64, _: *Header) ForthError!i64 {
    const i = try forth.stack.pop();
    const p_string: [*:0]u8 = @ptrFromInt(i);
    try forth.print("{s}", .{p_string});
    return 0;
}

/// saddr saddr --
pub fn wordSEqual(forth: *Forth, _: [*]u64, _: u64, _: *Header) ForthError!i64 {
    const a = try forth.stack.pop();
    const a_string: [*:0]u8 = @ptrFromInt(a);
    const b = try forth.stack.pop();
    const b_string: [*:0]u8 = @ptrFromInt(b);
    const result: u64 = if (string.streql(a_string, b_string)) 1 else 0;
    try forth.stack.push(result);
    return 0;
}

/// n --
pub fn wordHexDot(forth: *Forth, _: [*]u64, _: u64, _: *Header) ForthError!i64 {
    var v: u64 = try forth.stack.pop();
    try forth.print("{x} ", .{v});
    return 0;
}

/// n --
pub fn wordDecimalDot(forth: *Forth, _: [*]u64, _: u64, _: *Header) ForthError!i64 {
    var v: u64 = try forth.stack.pop();
    try std.fmt.formatInt(v, 10, .lower, .{}, forth.writer());
    return 0;
}

/// w1 w2 -- w2 w1
pub fn wordSwap(forth: *Forth, _: [*]u64, _: u64, _: *Header) ForthError!i64 {
    var s = &forth.stack;
    const a = try s.pop();
    const b = try s.pop();
    try s.push(a);
    try s.push(b);
    return 0;
}

/// w1 w2 w3 w4 -- w3 w4 w1 w2
pub fn word2Swap(forth: *Forth, _: [*]u64, _: u64, _: *Header) ForthError!i64 {
    var s = &forth.stack;
    var w4 = try s.pop();
    var w3 = try s.pop();
    var w2 = try s.pop();
    var w1 = try s.pop();
    try s.push(w3);
    try s.push(w4);
    try s.push(w1);
    try s.push(w2);
    return 0;
}

/// w -- w w
pub fn wordDup(forth: *Forth, _: [*]u64, _: u64, _: *Header) ForthError!i64 {
    var s = &forth.stack;
    const a = try s.pop();
    try s.push(a);
    try s.push(a);
    return 0;
}

/// w1 w2 -- w1 w2 w1 w2
pub fn word2Dup(forth: *Forth, _: [*]u64, _: u64, _: *Header) ForthError!i64 {
    var s = &forth.stack;
    const w2 = try s.pop();
    const w1 = try s.pop();
    try s.push(w1);
    try s.push(w2);
    try s.push(w1);
    try s.push(w2);
    return 0;
}

/// w1 w2 w3 -- w1 w2 w3 w1 w2 w3
pub fn word3Dup(forth: *Forth, _: [*]u64, _: u64, _: *Header) ForthError!i64 {
    var s = &forth.stack;
    const w3 = try s.pop();
    const w2 = try s.pop();
    const w1 = try s.pop();
    try s.push(w1);
    try s.push(w2);
    try s.push(w3);
    try s.push(w1);
    try s.push(w2);
    try s.push(w3);
    return 0;
}

///  -- : Clear the stack.
pub fn wordClear(forth: *Forth, _: [*]u64, _: u64, _: *Header) ForthError!i64 {
    try forth.stack.reset();
    return 0;
}

/// w1 --
pub fn wordDrop(forth: *Forth, _: [*]u64, _: u64, _: *Header) ForthError!i64 {
    var s = &forth.stack;
    _ = try s.pop();
    return 0;
}

/// w1 w2 --
pub fn word2Drop(forth: *Forth, _: [*]u64, _: u64, _: *Header) ForthError!i64 {
    var s = &forth.stack;
    _ = try s.pop();
    _ = try s.pop();
    return 0;
}

/// w1 w2 w3 -- w2 w3 w1
pub fn wordRot(forth: *Forth, _: [*]u64, _: u64, _: *Header) ForthError!i64 {
    var s = &forth.stack;
    const w3 = try s.pop();
    const w2 = try s.pop();
    const w1 = try s.pop();
    try s.push(w2);
    try s.push(w3);
    try s.push(w1);
    return 0;
}

/// w1 w2 w3 w4 w5 w6 -- w3 w4 w5 w6 w1 w2
pub fn word2Rot(forth: *Forth, _: [*]u64, _: u64, _: *Header) ForthError!i64 {
    var s = &forth.stack;
    const w6 = try s.pop();
    const w5 = try s.pop();
    const w4 = try s.pop();
    const w3 = try s.pop();
    const w2 = try s.pop();
    const w1 = try s.pop();
    try s.push(w3);
    try s.push(w4);
    try s.push(w5);
    try s.push(w6);
    try s.push(w1);
    try s.push(w2);
    return 0;
}

/// w1 w2 -- w1 w2 w1
pub fn wordOver(forth: *Forth, _: [*]u64, _: u64, _: *Header) ForthError!i64 {
    var s = &forth.stack;
    const a = try s.pop();
    const b = try s.pop();
    try s.push(b);
    try s.push(a);
    try s.push(b);
    return 0;
}

/// w1 w2 w3 w4 -- w1 w2 w3 w4 w1 w2
pub fn word2Over(forth: *Forth, _: [*]u64, _: u64, _: *Header) ForthError!i64 {
    var s = &forth.stack;
    const w4 = try s.pop();
    const w3 = try s.pop();
    const w2 = try s.pop();
    const w1 = try s.pop();
    try s.push(w1);
    try s.push(w2);
    try s.push(w3);
    try s.push(w4);
    try s.push(w1);
    try s.push(w2);
    return 0;
}

/// n n -- n
pub fn wordAdd(forth: *Forth, _: [*]u64, _: u64, _: *Header) ForthError!i64 {
    const a = try forth.popAs(i64);
    const b = try forth.popAs(i64);
    try forth.pushAny(b + a);
    return 0;
}

/// n n -- n
pub fn wordSub(forth: *Forth, _: [*]u64, _: u64, _: *Header) ForthError!i64 {
    const a = try forth.popAs(i64);
    const b = try forth.popAs(i64);
    try forth.pushAny(b - a);
    return 0;
}

/// n n -- n
pub fn wordMul(forth: *Forth, _: [*]u64, _: u64, _: *Header) ForthError!i64 {
    const a = try forth.popAs(i64);
    const b = try forth.popAs(i64);
    try forth.pushAny(b * a);
    return 0;
}

/// n n -- n
pub fn wordDiv(forth: *Forth, _: [*]u64, _: u64, _: *Header) ForthError!i64 {
    const a = try forth.popAs(i64);
    const b = try forth.popAs(i64);
    try forth.pushAny(@divTrunc(b, a));
    return 0;
}

/// n n -- n
pub fn wordMod(forth: *Forth, _: [*]u64, _: u64, _: *Header) ForthError!i64 {
    const a = try forth.popAs(i64);
    const b = try forth.popAs(i64);
    try forth.pushAny(@mod(b, a));
    return 0;
}

/// n -- n
pub fn wordNot(forth: *Forth, _: [*]u64, _: u64, _: *Header) ForthError!i64 {
    const a = try forth.stack.pop();
    if (a == 0) {
        try forth.stack.push(1);
    } else {
        try forth.stack.push(0);
    }
    return 0;
}

/// b b -- b
pub fn wordOr(forth: *Forth, _: [*]u64, _: u64, _: *Header) ForthError!i64 {
    const a = try forth.stack.pop();
    const b = try forth.stack.pop();
    if (a != 0) {
        try forth.stack.push(a);
    } else if (b != 0) {
        try forth.stack.push(b);
    } else {
        try forth.stack.push(0);
    }
    return 0;
}

/// b b -- b
pub fn wordXor(forth: *Forth, _: [*]u64, _: u64, _: *Header) ForthError!i64 {
    const a = try forth.stack.pop();
    const b = try forth.stack.pop();
    if (a != 0 and b != 0) {
        try forth.stack.push(0);
    } else if (a != 0) {
        try forth.stack.push(a);
    } else if (b != 0) {
        try forth.stack.push(b);
    } else {
        try forth.stack.push(0);
    }
    return 0;
}

/// b b -- b
pub fn wordAnd(forth: *Forth, _: [*]u64, _: u64, _: *Header) ForthError!i64 {
    const a = try forth.stack.pop();
    const b = try forth.stack.pop();
    if (a == 0 or b == 0) {
        try forth.stack.push(0);
    } else {
        try forth.stack.push(b);
    }
    return 0;
}

/// addr -- u8
pub fn wordLoadU8(forth: *Forth, body: [*]u64, offset: u64, header: *Header) ForthError!i64 {
    return wordLoad(u8, forth, body, offset, header);
}

/// u8 addr --
pub fn wordStoreU8(forth: *Forth, body: [*]u64, offset: u64, header: *Header) ForthError!i64 {
    return wordStore(u8, forth, body, offset, header);
}

/// addr -- u32
pub fn wordLoadU32(forth: *Forth, body: [*]u64, offset: u64, header: *Header) ForthError!i64 {
    return wordLoad(u32, forth, body, offset, header);
}

/// u32 addr --
pub fn wordStoreU32(forth: *Forth, body: [*]u64, offset: u64, header: *Header) ForthError!i64 {
    return wordStore(u32, forth, body, offset, header);
}

/// u32 -- u32
pub fn wordByteExchangeU32(forth: *Forth, body: [*]u64, offset: u64, header: *Header) ForthError!i64 {
    return wordByteExchange(u32, forth, body, offset, header);
}

/// addr -- u64
pub fn wordLoadU64(forth: *Forth, body: [*]u64, offset: u64, header: *Header) ForthError!i64 {
    return wordLoad(u64, forth, body, offset, header);
}

/// u64 addr --
pub fn wordStoreU64(forth: *Forth, body: [*]u64, offset: u64, header: *Header) ForthError!i64 {
    return wordStore(u64, forth, body, offset, header);
}

/// u64 -- u64
pub fn wordByteExchangeU64(forth: *Forth, body: [*]u64, offset: u64, header: *Header) ForthError!i64 {
    return wordByteExchange(u64, forth, body, offset, header);
}

/// u64 u64 -- u64
pub fn wordEqualU64(forth: *Forth, body: [*]u64, offset: u64, header: *Header) ForthError!i64 {
    return wordArithmeticComparison(u64, .eq, forth, body, offset, header);
}

/// u64 u64 -- u64
pub fn wordLessThanU64(forth: *Forth, body: [*]u64, offset: u64, header: *Header) ForthError!i64 {
    return wordArithmeticComparison(u64, .lt, forth, body, offset, header);
}

/// u64 u64 -- u64
pub fn wordLessThanEqualU64(forth: *Forth, body: [*]u64, offset: u64, header: *Header) ForthError!i64 {
    return wordArithmeticComparison(u64, .lteq, forth, body, offset, header);
}

/// u64 u64 -- u64
pub fn wordGreaterThanU64(forth: *Forth, body: [*]u64, offset: u64, header: *Header) ForthError!i64 {
    return wordArithmeticComparison(u64, .gt, forth, body, offset, header);
}

/// u64 u64 -- u64
pub fn wordGreaterThanEqualU64(forth: *Forth, body: [*]u64, offset: u64, header: *Header) ForthError!i64 {
    return wordArithmeticComparison(u64, .gteq, forth, body, offset, header);
}

/// addr -- T
pub fn wordLoad(comptime T: type, forth: *Forth, _: [*]u64, _: u64, _: *Header) ForthError!i64 {
    const a = try forth.stack.pop();
    const p: *T = @ptrFromInt(a);
    const v = p.*;
    try forth.stack.push(v);
    return 0;
}

/// T addr --
pub fn wordStore(comptime T: type, forth: *Forth, _: [*]u64, _: u64, _: *Header) ForthError!i64 {
    const a = try forth.stack.pop();
    const v = try forth.stack.pop();

    const p: *T = @ptrFromInt(a);
    var nv: T = @truncate(v);
    p.* = nv;
    return 0;
}

/// T -- T
fn wordByteExchange(comptime T: type, forth: *Forth, _: [*]u64, _: u64, _: *Header) ForthError!i64 {
    const a = try forth.stack.pop();
    var v: T = @truncate(a);
    v = @byteSwap(v);
    try forth.stack.push(v);
    return 0;
}

const Comparison = enum { eq, lt, lteq, gt, gteq };

/// T -- T
fn wordArithmeticComparison(comptime T: type, comptime comparison: Comparison, forth: *Forth, _: [*]u64, _: u64, _: *Header) ForthError!i64 {
    const a = try forth.stack.pop();
    const b = try forth.stack.pop();
    var lhs: T = @truncate(b);
    var rhs: T = @truncate(a);
    var result = switch (comparison) {
        .eq => lhs == rhs,
        .lt => lhs < rhs,
        .lteq => lhs <= rhs,
        .gt => lhs > rhs,
        .gteq => lhs >= rhs,
    };
    try forth.stack.push(@intFromBool(result));
    return 0;
}

pub fn defineCore(forth: *Forth) !void {

    // Expose internal values to forty.

    try forth.defineConstant("word", @sizeOf(u64));
    try forth.defineStruct("board", BoardInfo);
    try forth.defineStruct("board.model", BoardInfo.Model);
    try forth.defineStruct("board.device", BoardInfo.Device);
    try forth.defineStruct("board.memory", BoardInfo.Memory);

    try forth.defineStruct("fbcons", FrameBufferConsole);
    try forth.defineStruct("fb", FrameBuffer);
    try forth.defineStruct("fb.vtable", FrameBuffer.VTable);

    // Display.

    _ = try forth.definePrimitiveDesc("blit", "sx sy w h dx dy -- : Copy a screen rect", &wordBlit, false);
    _ = try forth.definePrimitiveDesc("fill", "l t r b c -- : fill rectangle with color", &wordFill, false);
    _ = try forth.definePrimitiveDesc("line", "x0 y0 x1 y1 c -- : draw line with color", &wordLine, false);
    _ = try forth.definePrimitiveDesc("text", "s x y -- : draw string at position", &wordText, false);

    // IO
    _ = try forth.definePrimitiveDesc("hello", " -- :Hello world!", &wordHello, false);
    _ = try forth.definePrimitiveDesc("cr", " -- :Emit a newline", &wordCr, false);
    _ = try forth.definePrimitiveDesc("emit", "ch -- :Emit a char", &wordEmit, false);
    _ = try forth.definePrimitiveDesc("draw-char", "x y ch -- :Draw a char", &wordDrawChar, false);
    _ = try forth.definePrimitiveDesc("cls", " -- :Clear the screen", &wordClearScreen, false);
    _ = try forth.definePrimitiveDesc("key", " -- ch :Read a key", &wordKey, false);
    _ = try forth.definePrimitiveDesc("key?", " -- n: Check for a key press", &wordKeyMaybe, false);
    _ = try forth.definePrimitiveDesc("ticks", " -- n: Read clock", &wordTicks, false);
    _ = try forth.definePrimitiveDesc("reset", " -- : Soft reset the system", &wordReset, false);

    // Basic Forth words.
    _ = try forth.definePrimitiveDesc("exec", "pHeader -- <Results>", &wordExec, false);
    _ = try forth.definePrimitiveDesc("eval", "pStr -- <Results>", &wordEval, false);
    _ = try forth.definePrimitiveDesc("eval-command", "pStr -- <Results>", &wordEvalCommand, false);
    _ = try forth.definePrimitiveDesc("lookup", "word-name -- wordp or 0", &wordLookup, false);

    _ = try forth.definePrimitiveDesc("swap", "w1 w2 -- w2 w1", &wordSwap, false);
    _ = try forth.definePrimitiveDesc("2swap", " w1 w2 w3 w4 -- w3 w4 w1 w2 ", &word2Swap, false);
    _ = try forth.definePrimitiveDesc("dup", "w -- w w", &wordDup, false);
    _ = try forth.definePrimitiveDesc("2dup", "w1 w2 -- w1 w2 w1 w2", &word2Dup, false);
    _ = try forth.definePrimitiveDesc("3dup", "w1 w2 w3 -- w1 w2 w3 w1 w2 w3 ", &word3Dup, false);
    _ = try forth.definePrimitiveDesc("clear", "<anything> --", &wordClear, false);
    _ = try forth.definePrimitiveDesc("drop", "w --", &wordDrop, false);
    _ = try forth.definePrimitiveDesc("2drop", "w w --", &word2Drop, false);
    _ = try forth.definePrimitiveDesc("rot", "w1 w2 w3 -- w2 w3 w1", &wordRot, false);
    _ = try forth.definePrimitiveDesc("2rot", "w1 w2 w3 w4 w5 w6 -- w3 w4 w5 w6 w1 w2", &word2Rot, false);
    _ = try forth.definePrimitiveDesc("over", "w1 w2 -- w1 w2 w1", &wordOver, false);
    _ = try forth.definePrimitiveDesc("2over", ", w1 w2 w3 w4 -- w1 w2 w3 w4 w1 w2", &word2Over, false);

    _ = try forth.definePrimitiveDesc("+.", "n -- :print tos as i64 in current obase", &wordSignedDot, false);
    _ = try forth.definePrimitiveDesc("+#.", "n -- :print tos as i64 in current obase", &wordSDecimalDot, false);
    _ = try forth.definePrimitiveDesc(".", "n -- :print tos as u64 in current obase", &wordDot, false);
    _ = try forth.definePrimitiveDesc("#.", "n -- :print tos as u64 in decimal", &wordDecimalDot, false);
    _ = try forth.definePrimitiveDesc("h.", "n -- :print tos as u64 in decimal", &wordHexDot, false);
    _ = try forth.definePrimitiveDesc("s.", "s -- :print tos as a string", &wordSDot, false);
    _ = try forth.definePrimitiveDesc("s=", "s s -- b :string contents equality", &wordSEqual, false);
    _ = try forth.definePrimitiveDesc("+", "n n -- n :u64 addition", &wordAdd, false);
    _ = try forth.definePrimitiveDesc("-", "n n -- n :u64 subtraction", &wordSub, false);
    _ = try forth.definePrimitiveDesc("*", "n n -- n :u64 multiplication", &wordMul, false);
    _ = try forth.definePrimitiveDesc("/", "n n -- n :u64 division", &wordDiv, false);
    _ = try forth.definePrimitiveDesc("%", "n n -- n :u64 modulo", &wordMod, false);
    _ = try forth.definePrimitiveDesc("=", "n n -- n :u64 equality test", &wordEqualU64, false);
    _ = try forth.definePrimitiveDesc("not", "n -- n :u64 not", &wordNot, false);
    _ = try forth.definePrimitiveDesc("or", "n -- n :u64 or", &wordOr, false);
    _ = try forth.definePrimitiveDesc("xor", "n -- n :u64 xor", &wordXor, false);
    _ = try forth.definePrimitiveDesc("and", "n -- n :u64 and", &wordAnd, false);
    _ = try forth.definePrimitiveDesc("<", "n n -- n :u64 less-than test", &wordLessThanU64, false);
    _ = try forth.definePrimitiveDesc("<=", "n n -- n :u64 less-than or equal test", &wordLessThanEqualU64, false);
    _ = try forth.definePrimitiveDesc(">", "n n -- n :u64 greater-than test", &wordGreaterThanU64, false);
    _ = try forth.definePrimitiveDesc(">=", "n n -- n :u64 greater-than or equal test", &wordGreaterThanEqualU64, false);

    _ = try forth.definePrimitiveDesc("!", "w addr -- : Store a 64 bit unsigned word.", &wordStoreU64, false);
    _ = try forth.definePrimitiveDesc("@", "addr - w : Load a 64 bit unsigned word.", &wordLoadU64, false);
    _ = try forth.definePrimitive("be", &wordByteExchangeU64, false);
    _ = try forth.definePrimitiveDesc("!b", "b addr -- : Store a byte.", &wordStoreU8, false);
    _ = try forth.definePrimitiveDesc("@b", "addr -- b : Load a byte.", &wordLoadU8, false);
    _ = try forth.definePrimitiveDesc("!w", "w addr -- : Store a 32 unsigned bit word.", &wordStoreU32, false);
    _ = try forth.definePrimitiveDesc("@w", "addr -- : Load a 32 bit unsigned word", &wordLoadU32, false);
    _ = try forth.definePrimitive("wbe", &wordByteExchangeU32, false);

    _ = try forth.definePrimitiveDesc("set-mem", "value addr len -- : Initialize a block of memory.", &wordSetMemory, false);
}<|MERGE_RESOLUTION|>--- conflicted
+++ resolved
@@ -21,11 +21,6 @@
 
 const memory_module = @import("memory.zig");
 const Header = memory_module.Header;
-
-<<<<<<< HEAD
-/// len *[]u8  --  <results>
-=======
-const BoardInfo = hal.interfaces.BoardInfo;
 
 /// *Header  --  <results>
 pub fn wordExec(forth: *Forth, body: [*]u64, offset: u64, _: *Header) ForthError!i64 {
@@ -34,7 +29,6 @@
 }
 
 /// *[]u8  --  <results>
->>>>>>> b5198d25
 pub fn wordEval(forth: *Forth, _: [*]u64, _: u64, _: *Header) ForthError!i64 {
     const pStr: [*]u8 = try forth.popAs([*]u8);
     const token = string.asSlice(pStr);
@@ -42,7 +36,7 @@
     return 0;
 }
 
-///  *[]u8  --  <results>
+/// *[]u8  --  <results>
 pub fn wordEvalCommand(forth: *Forth, _: [*]u64, _: u64, _: *Header) ForthError!i64 {
     const pStr: [*]u8 = try forth.popAs([*]u8);
     const token = string.asSlice(pStr);
@@ -50,7 +44,7 @@
     return 0;
 }
 
-///  *[]u8  --  <results>
+/// *[]u8  --  <results>
 pub fn wordLookup(forth: *Forth, _: [*]u64, _: u64, _: *Header) ForthError!i64 {
     const pName: [*]u8 = try forth.popAs([*]u8);
     const name = string.asSlice(pName);
