--- conflicted
+++ resolved
@@ -489,38 +489,20 @@
 
 /// --
 pub fn wordDictionary(forth: *Forth, _: [*]u64, _: u64, _: *Header) ForthError!u64 {
-    const w = 100;
-    const options = FormatOptions{ .width = memory.WordNameLen + 1, .alignment = .left };
-
-    var current_col: u64 = 0;
+    //const w = 100;
+    //const options = FormatOptions{ .width = memory.WordNameLen + 1, .alignment = .left };
+
     var e = forth.lastWord;
     var i: usize = 0;
     while (e) |entry| {
-<<<<<<< HEAD
-        const immed = if (entry.immediate) "*" else " ";
+        const immed = if (entry.immediate) "^" else " ";
         i += 1;
         var sep: u8 = if ((i % 5) == 0) '\n' else '\t';
         try forth.print("{s} {s: <20}{c}", .{ immed, entry.name, sep });
 
         e = entry.previous;
     }
-    if ((i % 5) != 0) {
-        try forth.print("\n", .{});
-    }
-=======
-        const l = try string.chIndex(0, &entry.name);
-        //const immed = if (entry.immediate) "^" else " ";
-        //try forth.print("{s}{s}  ", .{ immed, entry.name[0..l] });
-        try formatText(entry.name[0..l], "s", options, forth.writer());
-        current_col += memory.WordNameLen + 1;
-        if (current_col > w) {
-            try forth.print("\n", .{});
-            current_col = 0;
-        }
-        e = entry.previous;
-    }
     try forth.print("\n", .{});
->>>>>>> cb91ed3a
     return 0;
 }
 
