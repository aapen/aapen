const std = @import("std");
const Allocator = std.mem.Allocator;
const ArenaAllocator = std.heap.ArenaAllocator;

const hal = @import("../hal.zig");
const fbcons = @import("../fbcons.zig");
const Readline = @import("../readline.zig");
const buffer = @import("buffer.zig");

const stack = @import("stack.zig");
const string = @import("string.zig");
const core = @import("core.zig");
const compiler = @import("compiler.zig");
const interop = @import("interop.zig");
const inspect = @import("inspect.zig");

const errors = @import("errors.zig");
const ForthError = errors.ForthError;

const memory_module = @import("memory.zig");
const Header = memory_module.Header;
const Memory = memory_module.Memory;
const intAlignBy = memory_module.intAlignBy;

pub const init_f = @embedFile("init.f");
var initBuffer = buffer.BufferSource{};

const InputStack = stack.Stack(*Readline);
const DataStack = stack.Stack(u64);
const ReturnStack = stack.Stack(u64);

pub const WordFunction = *const fn (forth: *Forth, body: [*]u64, offset: u64, header: *Header) ForthError!i64;

const parser = @import("parser.zig");
const ForthTokenIterator = parser.ForthTokenIterator;

pub const Forth = struct {
    allocator: Allocator = undefined,
    arena_allocator: ArenaAllocator = undefined,
    temp_allocator: Allocator = undefined,
    console: *fbcons.FrameBufferConsole = undefined,
    stack: DataStack = undefined,
    rstack: ReturnStack = undefined,
    input: InputStack = undefined,
    buffer: []u8 = undefined,
    ibase: u64 = 10,
    obase: u64 = 10,
    debug: u64 = 0,
    memory: Memory = undefined,
    lastWord: ?*Header = null,
    newWord: ?*Header = null,
    pushU64: *Header = undefined,
    pushString: *Header = undefined,
    jump: *Header = undefined,
    jumpIfNot: *Header = undefined,
    compiling: u64 = 0,
    line_buffer: *string.LineBuffer = undefined,
    words: ForthTokenIterator = undefined,

    pub fn init(this: *Forth, a: Allocator, c: *fbcons.FrameBufferConsole) !void {
        this.ibase = 10;
        this.obase = 10;
        this.debug = 0;
        this.lastWord = null;
        this.newWord = null;
        this.allocator = a;
        this.arena_allocator = ArenaAllocator.init(a);
        this.temp_allocator = this.arena_allocator.allocator();
        this.console = c;
        this.stack = DataStack.init(&a);
        this.rstack = ReturnStack.init(&a);
        this.buffer = try a.alloc(u8, 20000); // TBD make size a parameter.
        this.memory = Memory.init(this.buffer.ptr, this.buffer.len);
        this.line_buffer = try a.create(string.LineBuffer);

        this.pushString = try this.definePrimitive("*push-string", &wordPushString, 0);
        this.pushU64 = try this.definePrimitive("*push-u64", &wordPushU64, 0);
        this.jump = try this.definePrimitive("*jump", &wordJump, 0);
        this.jumpIfNot = try this.definePrimitive("*jump-if-not", &wordJumpIfNot, 0);

        _ = try this.defineBuffer("cmd-buffer", 20);
        try this.defineConstant("inner", @intFromPtr(&inner));
        try this.defineConstant("*stop", 0);
        try this.defineConstant("forth", @intFromPtr(this));
        try this.defineConstant("this", @intFromPtr(this));
        try this.defineStruct("forth", Forth);
        try this.defineStruct("header", Header);
        try this.defineStruct("memory", Memory);

        try compiler.defineCompiler(this);
        try core.defineCore(this);
        try inspect.defineInspect(this);
        try interop.defineInterop(this);

        initBuffer.init(init_f);
        var initBufferReader = try buffer.createReader(a, &initBuffer);
        var consoleReader = try fbcons.createReader(a, c);

        this.input = InputStack.init(&a);
        try this.pushSource(consoleReader);
        try this.pushSource(initBufferReader);
    }

    pub fn deinit(this: *Forth) !void {
        this.stack.deinit();
        this.rstack.deinit();
    }

    pub inline fn popAs(this: *Forth, comptime T: type) !T {
        const v = try this.stack.pop();
        switch (@typeInfo(T)) {
            .Int => {
                const tSize = @sizeOf(T);
                if (tSize >= @sizeOf(i64)) {
                    const casted_v: T = @bitCast(v);
                    return casted_v;
                } else {
                    const trunc_v: T = @intCast(v);
                    return trunc_v;
                }
            },
            .Pointer => {
                const casted_p: T = @ptrFromInt(v);
                return casted_p;
            },
            else => {
                @compileError("Expected an int or pointer, found '" ++ @typeName(T) ++ "'");
            },
        }
    }

    // TBD handle pointers...
    pub inline fn pushAny(this: *Forth, v: anytype) !void {
        const T = @TypeOf(v);
        switch (@typeInfo(T)) {
            .Int => {
                const v_u64: u64 = @bitCast(v);
                try this.stack.push(v_u64);
            },
            .Pointer => {
                const v_u64: u64 = @intFromPtr(v);
                try this.stack.push(v_u64);
            },
            else => {
                @compileError("Expected an int or pointer, found '" ++ @typeName(T) ++ "'");
            },
        }
    }

    // Reset the state of the interpreter, probably due to an error.
    // Clears the stacks and aborts a new word definition.
    pub fn reset(this: *Forth) !void {
        try this.stack.reset();
        try this.rstack.reset();
        this.newWord = null;
        this.compiling = 0;
    }

    // Begin a new interactive transaction. We take the opportunity to
    // reset the arena allocator that is used for temp string operations.
    pub fn begin(this: *Forth) void {
        _ = this.arena_allocator.reset(.{ .retain_with_limit = 2048 });
    }

    // Eng an interactive transation.
    pub fn end(_: *Forth) void {}

    // Read and return the next word in the input.
    pub fn readWord(this: *Forth) ForthError![]const u8 {
        return this.words.next() orelse return ForthError.WordReadError;
    }

    // Peek at the next word in the input.
    pub fn peekWord(this: *Forth) ?[]const u8 {
        return this.words.peek();
    }

    // Find a word in the dictionary by name, ignores words that are under construction.
    pub fn findWord(this: *Forth, name: []const u8) ?*Header {
        //print("Finding word: {s}\n", .{name});
        var e = this.lastWord;
        while (e) |entry| {
            //print("Name: {s}\n", .{entry.name});
            if (string.same(entry.name, name)) {
                return entry;
            }
            e = entry.previous;
        }
        return null;
    }

    // Returns true if wp points at a word in the dictionary, ignores words that are under construction.
    pub fn isWordP(this: *Forth, wp: u64) bool {
        var e = this.lastWord;
        while (e) |entry| {
            if (wp == @intFromPtr(entry)) {
                return true;
            }
            e = entry.previous;
        }
        return false;
    }

    // Define a primitive (i.e. a word backed up by a zig function).
    pub fn definePrimitiveDesc(this: *Forth, name: []const u8, desc: []const u8, f: WordFunction, immed: u64) !*Header {
        const header = try this.startWord(name, desc, f, immed);
        try this.completeWord();
        return header;
    }

    // Define a primitive w/o a description.
    pub fn definePrimitive(this: *Forth, name: []const u8, f: WordFunction, immed: u64) !*Header {
        const header = try this.startWord(name, "A prim", f, immed);
        try this.completeWord();
        return header;
    }

    // Push the address of the word body onto the stack.
    pub fn pushBodyAddress(self: *Forth, _: [*]u64, _: u64, header: *Header) ForthError!i64 {
        var body = header.bodyOfType([*]u8);
        try self.stack.push(@intFromPtr(body));
        return 0;
    }

    // Define a primitive w/o a description.
    pub fn defineBuffer(this: *Forth, name: []const u8, lenInWords: u64) !*Header {
        const header = try this.startWord(name, "A buffer", &pushBodyAddress, 0);
        _ = this.allocate(lenInWords, @alignOf(u64));
        try this.completeWord();
        return header;
    }

    // Define a constant with a single u64 value. What we really end up with
    // is a secondary word that pushes the value onto the stack.
    pub fn defineConstant(this: *Forth, name: []const u8, v: u64) !void {
        _ = try this.startWord(name, "A constant", &inner, 0);
        this.addCall(this.pushU64);
        this.addNumber(v);
        this.addStop();
        try this.completeWord();
    }

    pub fn defineStruct(this: *Forth, comptime name: []const u8, comptime It: type) !void {
        switch (@typeInfo(It)) {
            .Struct => |struct_info| {
                try this.defineConstant(name ++ ".*size", @sizeOf(It));
                inline for (struct_info.fields) |field| {
                    try this.defineConstant(name ++ "." ++ field.name, @offsetOf(It, field.name));
                }
            },
            else => {
                @compileError("expected a struct, found '" ++ @typeName(It) ++ "'");
            },
        }
    }

    // Returns the constant asssociated with the given Forty name.
    // Note this relies on the specifics of the code generated by defineConstant.
    pub fn internalConstantValue(this: *Forth, name: []const u8) !u64 {
        const header = this.findWord(name) orelse return ForthError.NotFound;
        var body = header.bodyOfType([*]u64);
        return body[1];
    }

    // Define a variable with a single u64 value. What we really end up with
    // is a secondary word that pushes the *address* of the u64 onto the stack.
    // Really just sugar around defineConstant.
    pub fn defineInternalVariable(this: *Forth, name: []const u8, p: *u64) !void {
        return this.defineConstant(name, @intFromPtr(p));
    }

    // Returns the value asssociated with the given Forty internal variable.
    pub fn internalVariableValue(this: *Forth, name: []const u8) !u64 {
        const i = try this.internalConstantValue(name);
        const p: [*]u64 = @ptrFromInt(i);
        return p[0];
    }

    // Return an error if we are not compiling.
    pub inline fn assertCompiling(this: *Forth) !void {
        if (this.compiling == 0) {
            return ForthError.NotCompiling;
        }
    }

    // Return an error if we are compiling.
    pub inline fn assertNotCompiling(this: *Forth) !void {
        if (this.compiling != 0) {
            return ForthError.AlreadyCompiling;
        }
    }

    // Start a new dictionary entry in the interpreter. Dictionary searches will not find
    // the new word until completeWord is called.
    pub fn create(this: *Forth, name: []const u8, desc: []const u8, f: WordFunction, immediate: u64) !*Header {
        var owned_name = try std.mem.Allocator.dupeZ(this.allocator, u8, name);
        var owned_desc = try std.mem.Allocator.dupeZ(this.allocator, u8, desc);
        const entry: Header = Header.init(owned_name, owned_desc, f, immediate, this.lastWord);
        this.newWord = this.addScalar(Header, entry);
        return this.newWord.?;
    }

    // Finish out the new dictionary entry and add it to the dictionary.
    pub fn complete(this: *Forth) void {
        this.newWord.?.len = @intFromPtr(this.memory.current) - @intFromPtr(this.newWord);
        this.lastWord = this.newWord;
        this.newWord = null;
    }

    // Allocate some memory, starting on the given alignment.
    // Return a pointer to the start of the memory.
    // Intended for use between create and complete.
    pub fn allocate(this: *Forth, alignment: usize, n: usize) [*]u8 {
        return this.memory.allocate(alignment, n);
    }

    // Start a new word in the interpreter. Dictionary searches will not find
    // the new word until completeWord is called.
    pub fn startWord(this: *Forth, name: []const u8, desc: []const u8, f: WordFunction, immediate: u64) !*Header {
        try this.assertNotCompiling();
        const newWord = try this.create(name, desc, f, immediate);
        this.compiling = 1;
        return newWord;
    }

    // Finish out a new word and add it to the dictionary.
    pub fn completeWord(this: *Forth) !void {
        try this.assertCompiling();
        this.complete();
        this.compiling = 0;
    }

    // This is the inner interpreter, effectively the word
    // that runs all the secondary words.
    pub fn inner(forth: *Forth, _: [*]u64, _: u64, header: *Header) ForthError!i64 {
        var body = header.bodyOfType([*]u64);
        var i: usize = 0;
        while (true) {
            try forth.trace("{:4}: {x:4}: ", .{ i, body[i] });
            if (body[i] == 0) {
                break;
            }
            const p: *Header = @ptrFromInt(body[i]);
            try forth.trace("Call: {x} {s}\n", .{ body[i], p.name });
            const delta = try p.func(forth, body, i, p);
            var new_i: i64 = @intCast(i);
            new_i = new_i + 1 + delta;
            i = @intCast(new_i);
        }
        return 0;
    }

    // This is the word that pushes ints onto the stack.
    fn wordPushU64(this: *Forth, body: [*]u64, i: u64, _: *Header) ForthError!i64 {
        try this.stack.push(body[i + 1]);
        return 1;
    }

    // This is the word that pushes strings onto the stack.
    fn wordPushString(this: *Forth, body: [*]u64, i: u64, _: *Header) ForthError!i64 {
        try this.trace("Push string len: {}\n", .{body[i + 1]});
        const data_size = body[i + 1];
        var p_string: [*]u8 = @ptrCast(body + i + 2);
        try this.stack.push(@intFromPtr(p_string));
        return @intCast(data_size + 1);
    }

    // This is the word that does an unconditional jump, used in loops and if's etc.
    fn wordJump(this: *Forth, body: [*]u64, i: u64, _: *Header) ForthError!i64 {
        const delta: i64 = @as(i64, @bitCast(body[i + 1]));
        try this.trace("Jump -> {}\n", .{i});
        return delta - 1;
    }

    // This is the word that does a conditional jump, used in loops and if's etc.
    fn wordJumpIfNot(this: *Forth, body: [*]u64, i: u64, _: *Header) ForthError!i64 {
        var c: u64 = try this.stack.pop();
        const delta: i64 = @as(i64, @bitCast(body[i + 1]));
        try this.trace("JumpIfNot cond: {} target {} ", .{ c, delta });

        if (c == 0) {
            return delta - 1;
        } else {
            return 1;
        }
    }

    // Convert the token into a value, either a string, a number
    // or a reference to a word and either compile it or execute
    // directly. Note that this is the place where we ignore comments.
    pub fn evalToken(this: *Forth, token: []const u8) !void {
        var header = this.findWord(token);

        if (header) |h| {
            try this.evalHeader(h);
        } else if (token[0] == '\'') {
            try this.evalQuoted(token);
        } else if (token[0] == '"' or token[0] == ':') {
            try this.evalString(token);
        } else if (token[0] != '(') {
            var v: u64 = try parser.parseNumber(token, this.ibase);
            try this.evalNumber(v);
        }
    }

    // Evaluate a word that starts with a single quote.
    // We look up the symbol
    fn evalQuoted(this: *Forth, token: []const u8) !void {
        const name = try parser.parseQuoted(token);
        const header = this.findWord(name) orelse return ForthError.NotFound;
        const i: u64 = @intFromPtr(header);

        if (this.compiling != 0) {
            this.addCall(this.pushU64);
            this.addNumber(i);
        } else {
            try this.stack.push(i);
        }
    }

    // If we are compiling, compile the code to push the number onto the stack.
    // If we are not compiling, just push the numnber onto the stack.
    fn evalNumber(this: *Forth, i: u64) !void {
        if (this.compiling != 0) {
            this.addCall(this.pushU64);
            this.addNumber(i);
        } else {
            try this.stack.push(i);
        }
    }

    // If we are compiling, compile the code to push the string onto the stack.
    // If we are not compiling, copy the string to the temp space in the interpreter
    // and push a reference to the string onto the stack.
    fn evalString(this: *Forth, token: []const u8) !void {
        const s = try parser.parseString(token);
        if (this.compiling != 0) {
            this.addCall(this.pushString);
            this.addString(s);
        } else {
            const allocated_s = try this.temp_allocator.dupeZ(u8, s);
            try this.stack.push(@intFromPtr(allocated_s.ptr));
        }
    }

    // If the header is marked immediate, execute it.
    // Otherwise, if we are compiling, compile a call to the header.
    // Otherwise just execute it.
    fn evalHeader(this: *Forth, header: *Header) !void {
        if ((this.compiling == 0) or (header.immediate != 0)) {
            var fake_body: [1]u64 = .{0};
            _ = try header.func(this, &fake_body, 0, header);
        } else {
            this.addCall(header);
        }
    }

    // Return the next unused location in memory.
    pub inline fn current(this: *Forth) [*]u8 {
        return this.memory.current;
    }

    // Copy a u64 number into memory.
    pub inline fn addNumber(this: *Forth, v: u64) void {
        _ = this.memory.addBytes(@constCast(@ptrCast(&v)), @alignOf(u64), @sizeOf(u64));
    }

    // Add a stop command to memory.
    pub inline fn addStop(this: *Forth) void {
        this.addNumber(0);
    }

    // Copy a call to a word into memory.
    pub inline fn addCall(this: *Forth, header: *Header) void {
        this.addNumber(@intFromPtr(header));
    }

    // Copy the value s of type T into memory, aligning it correctly.
    // Returns a pointer to the beginning of the newly copied value.
    pub fn addScalar(this: *Forth, comptime T: type, s: T) *T {
        const p = this.memory.addBytes(@alignCast(@constCast(@ptrCast(&s))), @alignOf(T), @sizeOf(T));
        return @alignCast(@ptrCast(p));
    }

    // Copy n bytes with the given alignment into memory.
    pub fn addBytes(this: *Forth, src: [*]const u8, alignment: usize, n: usize) void {
        _ = this.memory.addBytes(@constCast(src), alignment, n);
    }

    // Add a string to memory, move the current pointer.
    // Note that a string is stored as u64 count of the number of words
    // (including the count) followed by the zero terminated string.
    pub fn addString(this: *Forth, s: []const u8) void {
        const str_len_words = (s.len + @sizeOf(u64) - 1 + 1) / @sizeOf(u64);
        this.addNumber(str_len_words);
        this.addBytes(s.ptr, @alignOf(u8), s.len);
        _ = this.addScalar(u8, 0);
    }

    // Print stuff out only if debug is non-zero.
    pub inline fn trace(this: *Forth, comptime fmt: []const u8, args: anytype) !void {
        if (this.debug > 0) {
            try this.print(fmt, args);
        }
    }

    pub fn print(this: *Forth, comptime fmt: []const u8, args: anytype) !void {
        try this.console.print(fmt, args);
        try hal.serial_writer.print(fmt, args);
    }

    pub fn emit(this: *Forth, ch: u8) !void {
        this.console.emit(ch);
<<<<<<< HEAD
        try hal.serial_writer.print("{c}", .{ch});
=======
        try hal.serial_writer.writeByte(ch);
>>>>>>> 5b296472
    }

    pub fn writer(this: *Forth) fbcons.FrameBufferConsole.Writer {
        return this.console.writer();
    }

    fn readline(this: *Forth) !usize {
        var source = try this.input.peek();
        return source.read("OK>> ", this.line_buffer);
    }

    fn popSource(this: *Forth) !void {
        if (this.input.items().len > 1) {
            _ = try this.input.pop();
        }
    }

    fn pushSource(this: *Forth, rl: *Readline) !void {
        try this.input.push(rl);
    }

    pub fn repl(this: *Forth) !void {
        // outer loop, one line at a time.
        while (true) {
            this.begin();
            if (this.readline()) |line_len| {
                this.words = ForthTokenIterator.init(this.line_buffer[0..line_len]);

                // inner loop, one word at a time.
                var word = this.words.next();
                while (word != null) : (word = this.words.next()) {
                    if (word) |w| {
                        this.evalToken(w) catch |err| {
                            try this.print("error: {s} {any}\n", .{ w, err });
                            this.reset() catch {
                                try this.print("Not looking good, can't reset Forth!\n", .{});
                            };
                            break;
                        };
                    }
                }
            } else |err| {
                switch (err) {
                    Readline.Error.EOF => try this.popSource(),
                    else => return err,
                }
            }
            this.end();
        }
    }
};<|MERGE_RESOLUTION|>--- conflicted
+++ resolved
@@ -511,11 +511,7 @@
 
     pub fn emit(this: *Forth, ch: u8) !void {
         this.console.emit(ch);
-<<<<<<< HEAD
-        try hal.serial_writer.print("{c}", .{ch});
-=======
         try hal.serial_writer.writeByte(ch);
->>>>>>> 5b296472
     }
 
     pub fn writer(this: *Forth) fbcons.FrameBufferConsole.Writer {
