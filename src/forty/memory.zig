--- conflicted
+++ resolved
@@ -9,11 +9,7 @@
 pub const WordNameLen = 20;
 
 pub const Header = struct {
-<<<<<<< HEAD
     name: []const u8 = undefined,
-=======
-    name: [WordNameLen:0]u8 = undefined,
->>>>>>> cb91ed3a
     func: WordFunction = undefined,
     immediate: bool = false,
     previous: ?*Header = null,
