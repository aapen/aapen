(Simple console control)

: cr 0x0a emit ;
: cls 0x0c emit ;
: p ( n -- : Print the top of the stack followed by a newline) . cr ;

( Input and output base words )

: base ( n -- : Set the input and output bases.)
  dup
  forth forth.obase + !
  forth forth.ibase + !
;

: hex ( -- : Set the input and output bases to 16.)     16 base ;
: decimal ( -- : Set the input and output bases to 10.) 10 base ;

( compiling words )

: secondary! (addr -- Make the word a secondary)
  header.func + inner swap !
;

: immediate! ( f addr -- Change the immediate flag of the word at addr to f)
  header.immediate + !
;

( Debugging )

: tron  ( -- : Turn debugging on.)   1 forth forth.debug + ! ;
: troff ( -- : Turn debugging off.)  0 forth forth.debug + ! ;

: assert-verbose ( b desc -- if b is not true )
  "Assert: " s.
  s.
  if
    " OK"
  else
    " ** FAILED! **"
  endif
  s. cr
;

: assert ( b desc -- if b is not true )
  swap
  if
    drop
  else
    s. " **Assertion FAILED! **" s. cr
  endif
;

: assert-in-word (addr wordp desc -- :Assert that the given addr is part of the word defintion)
  rot rot
  3dup
  >= swap assert
  dup header.len + @ +
  <= swap assert
;

( Address arithmetic )

: words ( n -- n : Number words -> number bytes ) word * ;
: aligned ( c-addr – a-addr  : Align the address.) word 1 - + word / word * ;

:[[ create
finish

: +]] 0 while swap dup [[ = not do + done drop ;

(Drawing)
: draw-char (bg fg y x c -- : Draw character at position)
  fb
  [[ fb fb.vtable fb.vtable.char +]] @
  invoke-6
;

: text (bg fg y x s -- : Draw string at position)
  fb
  [[ fb fb.vtable fb.vtable.text +]] @
  invoke-6
;

: line  (color y2 x2 y1 x1 -- : Draw a colored line)
  fb
  [[ fb fb.vtable fb.vtable.line +]] @
  invoke-6
;

: fill  (color bottom right top left -- : Fill a rectangle with color)
  fb
  [[ fb fb.vtable fb.vtable.fill +]] @
  invoke-6
;

: blit  (dst-y dst-x src-h src-w src-y src-x -- : Copy a rectangle)
  fb
  [[ fb fb.vtable fb.vtable.blit +]] @
  invoke-7
;


(Utilities)

: inc 1 + ;
: dec 1 - ;

: inc! dup @ inc swap ! ;
: dec! dup @ dec swap ! ;

: word-len (word-addr -- len)
  header.len + @
;

: word-data-len (pWord - n : Return the number of data bytes associated with word)
  word-len
  header.*len -
;

: word-address (p-data -- p-word : Given a word data ptr, return word ptr)
  header.*len -
;

: data-address (p-word -- p-data : Given a word ptr, return the word data ptr)
  header.*len +
;

(Character)

8   :char-bs    let
10  :char-nl    let
13  :char-cr    let
27  :char-esc   let
32  :char-space let
127 :char-del   let

: char-ctrl (ch -- CNTRL-ch)
  \a - inc
;

: backspace?
  dup
  char-bs   = swap
  char-del  =
  or
;

: newline? char-nl = ;

: whitespace? (ch -- b)
  dup dup
  char-space = rot
  char-cr    = rot
  char-nl    = rot
  or or
;

: digit? (ch -- b)
  dup
  \0 >=
  swap
  \9 <=
  and
;

: dquote? (ch -- b)
  0x22 =
;

(System status)


: mem-manager (-- addr : Push the address of the memory struct)
  forth forth.memory +
;

: mem-total ( -- n : Push total number of bytes avail.)
  mem-manager memory.length + @w
;

: mem-used ( -- n : Push number of bytes of memory currently used)
  mem-manager memory.current + @
  mem-manager memory.p + @
  -
;

: mem-available ( -- n : Push number bytes of memory currently available)
  mem-total mem-used -
;

(Colors)

: set-fg (fg bg -- : Set the text bg color)
  fbcons fbcons.fg + !b
;

: set-bg (fg bg -- : Set the text fg color)
  fbcons fbcons.bg + !b
;

: set-colors (fg bg -- : Set the text colors)
  set-bg
  set-fg
;

 0 :black       let
 1 :white       let
 2 :red         let
 3 :cyan        let
 4 :violet      let
 5 :green       let
 6 :blue        let
 7 :yellow      let
 8 :orange      let
 9 :brown       let
10 :light-red   let
11 :dark-grey   let
12 :grey        let
13 :light-green let
14 :light-blue  let
15 :light-grey  let

: c64-colors
  light-blue blue set-colors
;

: default-colors
  white black set-colors
;

: set-text-fg (color-n --)
  0x90 + emit
;

: set-text-bg (color-n -- cntr-char-set color)
  0xa0 + emit
;

(Screen dimensions)

fbcons fbcons.num_cols  + @     :scr-cols  let
fbcons fbcons.num_rows + @     :scr-rows let

[[ fb fb.xres +]] @w :scr-xres let
[[ fb fb.yres +]] @w :scr-yres let

(Key Dispatch Table: dtab)

: dtab-set (word-address dtab key -- : Set handler for key to word-adress)
  word * + (word-address dtab-entry-addr)
  !
;

: dtab-set-range (word-address dtab key1 key2--)
  for-range
    2dup
    ->stack
    dtab-set
  repeat
  2drop
;

: dtab-create (dt-name -- dtab: Create a 128 entry key dispatch table)
  dup
  create
    128 allot
  finish
  lookup data-address 0x0000 swap 0 128 dtab-set-range
;

: dtab-lookup (dtab ch -- handler-word: Lookup the handler for the ch)
  word * +
  @
;

: dtab-trigger (dtab ch -- : Trigger the word associated with ch)
  dup rot swap
  dtab-lookup
  dup if
    exec
  else
    drop
  endif
;

:repl-buffer create
  scr-cols inc ballot
finish

:repl-insert create
  1 ,
finish

: repl-insert? ( -- insert-flag) repl-insert @ ;

: repl-insert-toggle (--)
  repl-insert @ not repl-insert !
;

: emit-prompt
  0x8a emit "forty>> " s. 0x8b emit
;
: ignore-handler (ch --) drop ;

: insert-handler (ch --)
  repl-insert? if
    0xb0 emit
  endif
  emit
;

: echo-handler (ch -- ) emit ;

: newline-handler (ch -- : Handle a newline. Echos the char, eval, reset buffer.)
  drop
  repl-buffer -1 line-text
  dup s~
  cr
  eval-command
  emit-prompt
  (char-nl emit eval-command emit-prompt)
;

: redisplay-handler
  0xff emit
;

: toggle-insert-handler
  drop
  repl-insert-toggle
;

: previous-handler drop 0x80 emit ;
: next-handler     drop 0x81 emit ;
: back-handler     drop 0x82 emit ;
: forward-handler  drop 0x83 emit ;
: bol-handler      drop 0x84 emit ;
: eol-handler      drop 0x85 emit ;

: escape-handler
  drop       (Discard the escape)
  key drop   (Discard [)
  key
  dup 65 = if
    previous-handler
    return
  endif
  dup 66 = if
    next-handler
    return
  endif
  dup 67 = if
    forward-handler
    return
  endif
  dup 68 = if
    back-handler
    return
  endif
  dup 70 = if
    eol-handler
    return
  endif
  dup 72 = if
    bol-handler
    return
  else
    "??? esc [ " s~ ~
  endif
;

: line-demo-handler (ch -- : Draw some pretty lines)
  drop
  0 250 for-range
    20 300              (x1 y1)
    1000 ->stack 3 *    (x2 y2)
    ->stack 16 %        (c)
    line
  repeat
;

: ex-handler
  0xb0 emit
  \Q emit
;

: dump-text-handler
  0xf0 emit
;

:handlers dtab-create

'echo-handler      handlers char-bs  dtab-set
'echo-handler      handlers char-del dtab-set
'newline-handler   handlers char-nl  dtab-set
'newline-handler   handlers char-cr  dtab-set
'escape-handler    handlers char-esc dtab-set

'bol-handler           handlers \a char-ctrl dtab-set
<<<<<<< HEAD
'back-handler          handlers \b char-ctrl dtab-set
=======
'eol-handler           handlers \e char-ctrl dtab-set
>>>>>>> 5bc00b1e
'dump-text-handler     handlers \d char-ctrl dtab-set
'eol-handler           handlers \e char-ctrl dtab-set
'forward-handler       handlers \f char-ctrl dtab-set
'toggle-insert-handler handlers \i char-ctrl dtab-set
'next-handler          handlers \n char-ctrl dtab-set
'previous-handler      handlers \p char-ctrl dtab-set
'ex-handler            handlers \x char-ctrl dtab-set

'insert-handler    handlers char-space \~ dtab-set-range

'line-demo-handler handlers \^ dtab-set

: handle-one (ch -- : Handle a single character)
  handlers key dtab-trigger
;

: repl (-- : Prompt for and execute words, does not return)
  emit-prompt
  while
    1
  do
    handle-one
  done
;

( Testing... )

: power-of-two ( n -- n )
  1 swap
  while dup 0 >
  do
    swap 2 *
    swap 1 -
  done
  drop
;

: sum-ints ( n -- sum : add up all the numbers from 1 to n)
  0 swap
  times
    ->stack 1 + +
  repeat
;

:by-hand create
  '*push-u64 ,
  900 ,
  '*push-u64 ,
  99 ,
  '+ ,
  *stop ,
finish

'by-hand secondary!

: test-math
  "." s.
  103      103  = "Equality" assert clear
  1 1 +      2  = "Simple addition" assert clear
  99 1 -    98  = "Subtraction" assert clear
  3 7 *     21  = "Multipication" assert clear
  0 100 - -100  = "Negative numbers" assert clear
  11 5 %     1  = "Modulo" assert clear
;

: test-if
  "." s.
  77 1    if 100 endif         100 = "If true" assert clear
  77 0    if 100 endif          77 = "If false" assert clear
  1       if 100 else 99 endif 100 = "If else true" assert clear
  0       if 100 else 99 endif  99 = "If else false" assert clear
;

: test-loop
  "." s.
   0 power-of-two     1 = "While loop, zero iterations" assert clear
  16 power-of-two 65536 = "While loop, 16 iterations" assert clear
  0  sum-ints         0 = "Repeat loop, 0 iterations" assert clear
  3  sum-ints         6 = "Repeat loop, 3 iterations" assert clear
  10 sum-ints        55 = "Repeat loop, 10 iterations" assert clear
;

: test-strings
  "." s.
  "hello world" "hello world" s= "String comparison" assert clear
;

: test-create
  "." s.
  by-hand 999 = "Word created with create/finish" assert clear
;

: test-constants
  "." s.
  word 8 = "Word size constant" assert clear
;

: test-structures
  "." s.
  'hello header.name + @ "hello" s= "Struct offsets" assert clear
;

(Retro startup!)

c64-colors
cls

: test-all
  "Self test..." s.
  test-if
  test-math
  test-loop
  test-strings
  test-constants
  test-structures
  test-create
  "Done" s. cr
;

test-all

(Temporary words for debugging)
: dump-usb  ( -- : Dump USB registers )
  [[ hal hal.usb +]]
  [[ hal hal.usb usb.vtable usb.vtable.dumpStatus +]] @
  invoke-1
;


: aapen-logo
  yellow set-text-fg
  "                 AAA                              AAA                                                                        " s. cr
  "                A:::A                            A:::A                                                                       " s. cr
  "               A:::::A                          A:::::A                                                                      " s. cr
  green set-text-fg
  "              A:::::::A                        A:::::::A                                                                     " s. cr
  "             A:::::::::A                      A:::::::::A          AAAAA   AAAAAAAAA       AAAAAAAAAAAA    AAAA  AAAAAAAA    " s. cr
  "            A:::::A:::::A                    A:::::A:::::A         A::::AAA:::::::::A    AA::::::::::::AA  A:::AA::::::::AA  " s. cr
  red set-text-fg
  "           A:::::A A:::::A                  A:::::A A:::::A        A:::::::::::::::::A  A::::::AAAAA:::::AAA::::::::::::::AA " s. cr
  "          A:::::A   A:::::A                A:::::A   A:::::A       AA::::::AAAAA::::::AA::::::A     A:::::AAA:::::::::::::::A" s. cr
  yellow set-text-fg
  "         A:::::A     A:::::A              A:::::A     A:::::A       A:::::A     A:::::AA:::::::AAAAA::::::A  A:::::AAAA:::::A" s. cr
  "        A:::::AAAAAAAAA:::::A            A:::::AAAAAAAAA:::::A      A:::::A     A:::::AA:::::::::::::::::A   A::::A    A::::A" s. cr
  "       A:::::::::::::::::::::A          A:::::::::::::::::::::A     A:::::A     A:::::AA::::::AAAAAAAAAAA    A::::A    A::::A" s. cr
  green set-text-fg
  "      A:::::AAAAAAAAAAAAA:::::A        A:::::AAAAAAAAAAAAA:::::A    A:::::A    A::::::AA:::::::A             A::::A    A::::A" s. cr
  "     A:::::A             A:::::A      A:::::A             A:::::A   A:::::AAAAA:::::::AA::::::::A            A::::A    A::::A" s. cr
  red set-text-fg
  "    A:::::A               A:::::A    A:::::A               A:::::A  A::::::::::::::::A  A::::::::AAAAAAAA    A::::A    A::::A" s. cr
  "   A:::::A                 A:::::A  A:::::A                 A:::::A A::::::::::::::AA    AA:::::::::::::A    A::::A    A::::A" s. cr
  "  AAAAAAA                   AAAAAAAAAAAAAA                   AAAAAAAA::::::AAAAAAAA        AAAAAAAAAAAAAA    AAAAAA    AAAAAA" s. cr
  "                                                                  A:::::A                                                  " s. cr
  yellow set-text-fg
  "                                                                  A:::::A                                                  " s. cr
  "                                                                 A:::::::A                                                 " s. cr
  "                                                                 A:::::::A                                                 " s. cr
  green set-text-fg
  "                                                                 A:::::::A                                                 " s. cr
  "                                                                 AAAAAAAAA                                                 " s. cr
  light-blue set-text-fg
;

cr cr
aapen-logo
cr
"V 0.01" s. cr
mem-total 1024 / . "K RAM SYSTEM " s. mem-available . " FORTH BYTES FREE" s. cr
"READY" s. cr
cr cr

"Forty REPL" s. cr cr
repl<|MERGE_RESOLUTION|>--- conflicted
+++ resolved
@@ -397,11 +397,7 @@
 'escape-handler    handlers char-esc dtab-set
 
 'bol-handler           handlers \a char-ctrl dtab-set
-<<<<<<< HEAD
 'back-handler          handlers \b char-ctrl dtab-set
-=======
-'eol-handler           handlers \e char-ctrl dtab-set
->>>>>>> 5bc00b1e
 'dump-text-handler     handlers \d char-ctrl dtab-set
 'eol-handler           handlers \e char-ctrl dtab-set
 'forward-handler       handlers \f char-ctrl dtab-set
