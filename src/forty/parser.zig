--- conflicted
+++ resolved
@@ -13,11 +13,7 @@
         return token[1];
     }
 
-<<<<<<< HEAD
-    if (token[0] == '0' and token.len > 1 and token[1] == 'x') {
-=======
     if (token.len >= 3 and token[0] == '0' and token[1] == 'x') {
->>>>>>> cb91ed3a
         var sNumber = token[2..];
         const uValue = std.fmt.parseInt(u64, sNumber, 16) catch {
             return ForthError.ParseError;
@@ -25,11 +21,7 @@
         return uValue;
     }
 
-<<<<<<< HEAD
-    if (token[0] == '0' and token.len > 1 and token[1] == '#') {
-=======
     if (token.len >= 3 and token[0] == '0' and token[1] == '#') {
->>>>>>> cb91ed3a
         var sNumber = token[2..];
         const iValue = std.fmt.parseInt(i64, sNumber, 10) catch {
             return ForthError.ParseError;
