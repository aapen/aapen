--- conflicted
+++ resolved
@@ -2789,13 +2789,8 @@
         .quad drop                                          // drop         | no matching catch found
         .quad lit,-1,over,equ,zbranch,48,drop               // case -1 of   | was an abort
         .quad msg_aborted,branch,104                        // msg_aborted endcase
-<<<<<<< HEAD
         .quad lit,-2,over,equ,zbranch,48,drop               // case -2 of   | was abort"
-        .quad tell,branch,24                                // msg_abort_string endcase
-=======
-        .quad lit,-2,over,equ,zbranch,40,drop               // case -2 of   | was abort"
         .quad type,branch,24                                // msg_abort_string endcase
->>>>>>> 3c03e4dd
         .quad msg_uncaught                                  // (default case) msg_uncaught
         .quad drop                                          // endcase
         .quad quit                                          // quit         | restart the interpreter
