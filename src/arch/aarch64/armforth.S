/*	A sometimes minimal FORTH compiler and tutorial for Linux / i386 systems. -*- asm -*-
	By Richard W.M. Jones <rich@annexia.org> http://annexia.org/forth
	This is PUBLIC DOMAIN (see public domain release statement below).
	$Id: jonesforth.S,v 1.42 2007/10/07 11:07:15 rich Exp $

	gcc -nostdlib -static -Wl,-Ttext,0 -Wl,--build-id=none -o jonesforth jonesforth.S
*/

#include <asm/macro.h>
#include <asm/aarch64/rpi3_registers.h>

	.set JONES_VERSION,47

        /* RPi3 */
        .set PERIPHERALS, 0x3f000000

/*

        ARM32 port by Peter H. Froelich. Attribution follows:

        JONESFORTH/arm: Porting Richard Jones' FORTH to ARM

        Hacked in 2010, 2016 by Peter H. Froehlich.

        JONESFORTH/arm is in the Public Domain, see README.md for all the details.
*/

	.set ARM_VERSION,1

/*

        Aarch64 port by Michael T. Nygard. Attribution follows:

        JONESFORTH/aarch64: Porting Richard Jones' FORTH to Aarch64
        (a.k.a. ARM64)

        Literate comments restored & partially updated to describe ARM64 conventions. Many
        x86-isms remain in Richard's description of the direct threaded execution model

 */


/*
        Aapen modifications:
        - Remove Linux-isms: no syscalls to SYS_EXIT, SYS_OPENAT,
          SYS_CLOSE, SYS_READ, SYS_WRITE, and very crucially, SYS_BRK
        - Accordingly, the SYSCALL0 .. SYSCALL4 words are removed
        - Instead of asking operating system for memory, the start & end of allowed memory is
          reserved as BSS
        - KEY doesn't get to call SYS_READ... it uses an input routine supplied by the
          kernel as _forth_getch

*/



/*
	INTRODUCTION ----------------------------------------------------------------------

	FORTH is one of those alien languages which most working programmers regard in the same
	way as Haskell, LISP, and so on.  Something so strange that they'd rather any thoughts
	of it just go away so they can get on with writing this paying code.  But that's wrong
	and if you care at all about programming then you should at least understand all these
	languages, even if you will never use them.

	LISP is the ultimate high-level language, and features from LISP are being added every
	decade to the more common languages.  But FORTH is in some ways the ultimate in low level
	programming.  Out of the box it lacks features like dynamic memory management and even
	strings.  In fact, at its primitive level it lacks even basic concepts like IF-statements
	and loops.

	Why then would you want to learn FORTH?  There are several very good reasons.  First
	and foremost, FORTH is minimal.  You really can write a complete FORTH in, say, 2000
	lines of code.  I don't just mean a FORTH program, I mean a complete FORTH operating
	system, environment and language.  You could boot such a FORTH on a bare PC and it would
	come up with a prompt where you could start doing useful work.  The FORTH you have here
	isn't minimal and uses a Linux process as its 'base PC' (both for the purposes of making
	it a good tutorial). It's possible to completely understand the system.  Who can say they
	completely understand how Linux works, or gcc?

	Secondly FORTH has a peculiar bootstrapping property.  By that I mean that after writing
	a little bit of assembly to talk to the hardware and implement a few primitives, all the
	rest of the language and compiler is written in FORTH itself.  Remember I said before
	that FORTH lacked IF-statements and loops?  Well of course it doesn't really because
	such a lanuage would be useless, but my point was rather that IF-statements and loops are
	written in FORTH itself.

	Now of course this is common in other languages as well, and in those languages we call
	them 'libraries'.  For example in C, 'printf' is a library function written in C.  But
	in FORTH this goes way beyond mere libraries.  Can you imagine writing C's 'if' in C?
	And that brings me to my third reason: If you can write 'if' in FORTH, then why restrict
	yourself to the usual if/while/for/switch constructs?  You want a construct that iterates
	over every other element in a list of numbers?  You can add it to the language.  What
	about an operator which pulls in variables directly from a configuration file and makes
	them available as FORTH variables?  Or how about adding Makefile-like dependencies to
	the language?  No problem in FORTH.  How about modifying the FORTH compiler to allow
	complex inlining strategies -- simple.  This concept isn't common in programming languages,
	but it has a name (in fact two names): "macros" (by which I mean LISP-style macros, not
	the lame C preprocessor) and "domain specific languages" (DSLs).

	This tutorial isn't about learning FORTH as the language.  I'll point you to some references
	you should read if you're not familiar with using FORTH.  This tutorial is about how to
	write FORTH.  In fact, until you understand how FORTH is written, you'll have only a very
	superficial understanding of how to use it.

	So if you're not familiar with FORTH or want to refresh your memory here are some online
	references to read:

	http://en.wikipedia.org/wiki/Forth_%28programming_language%29

	http://galileo.phys.virginia.edu/classes/551.jvn.fall01/primer.htm

	http://wiki.laptop.org/go/Forth_Lessons

	http://www.albany.net/~hello/simple.htm

	Here is another "Why FORTH?" essay: http://www.jwdt.com/~paysan/why-forth.html

	Discussion and criticism of this FORTH here: http://lambda-the-ultimate.org/node/2452

	ACKNOWLEDGEMENTS ----------------------------------------------------------------------

	This code draws heavily on the design of LINA FORTH (http://home.hccnet.nl/a.w.m.van.der.horst/lina.html)
	by Albert van der Horst.  Any similarities in the code are probably not accidental.

	Some parts of this FORTH are also based on this IOCCC entry from 1992:
	http://ftp.funet.fi/pub/doc/IOCCC/1992/buzzard.2.design.
	I was very proud when Sean Barrett, the original author of the IOCCC entry, commented in the LtU thread
	http://lambda-the-ultimate.org/node/2452#comment-36818 about this FORTH.

	And finally I'd like to acknowledge the (possibly forgotten?) authors of ARTIC FORTH because their
	original program which I still have on original cassette tape kept nagging away at me all these years.
	http://en.wikipedia.org/wiki/Artic_Software

	PUBLIC DOMAIN ----------------------------------------------------------------------

	I, the copyright holder of this work, hereby release it into the public domain. This applies worldwide.

	In case this is not legally possible, I grant any entity the right to use this work for any purpose,
	without any conditions, unless such conditions are required by law.

	SETTING UP ----------------------------------------------------------------------

	Let's get a few housekeeping things out of the way.  Firstly because I need to draw lots of
	ASCII-art diagrams to explain concepts, the best way to look at this is using a window which
	uses a fixed width font and is at least this wide:

 <------------------------------------------------------------------------------------------------------------------------>

	Secondly make sure TABS are set to 8 characters.  The following should be a vertical
	line.  If not, sort out your tabs.

	|
        |
	|

	Thirdly I assume that your screen is at least 50 characters high.

	ASSEMBLING ----------------------------------------------------------------------

	If you want to actually run this FORTH, rather than just read it, you will need Linux on
	an ARM64.  Linux because instead of programming directly to the hardware on a bare PC
	which I could have done, I went for a simpler tutorial by assuming that the 'hardware' is
	a Linux process with a few basic system calls (read, write and exit and that's about all).
	[NOTE: Richard's original targeted i386 as the more commonly available PC processor.]
	ARM64 is used here for the hobbyist tinkering with Raspberry Pi or similar SBCs.

	Again, to assemble this you will need gcc and gas (the GNU assembler).  The commands to
	assemble and run the code (save this file as 'jonesforth.S') are:

	gcc -nostdlib -static -Wl,-Ttext,0 -Wl,--build-id=none -o jonesforth jonesforth.S
	cat jonesforth.f - | ./jonesforth

	If you want to run your own FORTH programs you can do:

	cat jonesforth.f myprog.f | ./jonesforth

	If you want to load your own FORTH code and then continue reading user commands, you can do:

	cat jonesforth.f myfunctions.f - | ./jonesforth

	ASSEMBLER ----------------------------------------------------------------------

	(You can just skip to the next section -- you don't need to be able to read assembler to
	follow this tutorial).

	However if you do want to read the assembly code here are a few notes about gas (the GNU assembler):

	(1) Registers have two names each: "x0" refers to the 64 bit wide general purpose register
  	    0. "w0" refers to the bottom 32 bit word of that register. Some operations (such as
  	    loading and storing bytes) only allow the word-sized version like "w0".

	(2) Add, mov, etc. take arguments in the form DEST, SRC.  So mov x0, x1 moves x1 -> x0

	(3) Constants are prefixed with '#'

	(4) gas has a funky syntax for local labels, where '1f' (etc.) means label '1:' "forwards"
	    and '1b' (etc.) means label '1:' "backwards".

	(5) gas has a reasonably nice .macro syntax, and I use them a lot to make the code shorter and
	    less repetitive.

	For more help reading the assembler, do "info gas" at the Linux prompt.

	Now the tutorial starts in earnest.

	THE DICTIONARY ----------------------------------------------------------------------

	In FORTH as you will know, functions are called "words", and just as in other languages they
	have a name and a definition.  Here are two FORTH words:

	: double DUP + ;		\ name is "double", definition is "DUP +"
	: quadruple double double ;	\ name is "quadruple", definition is "double double"

	Words, both built-in ones and ones which the programmer defines later, are stored in a dictionary
	which is just a linked list of dictionary entries.

	<--- DICTIONARY ENTRY (HEADER) ----------------------->
	+------------------------+--------+---------- - - - - +----------- - - - -
	| LINK POINTER           | LENGTH/| NAME 	      | DEFINITION
	|			 | FLAGS  |     	      |
	+--- (4 bytes) ----------+- byte -+- n bytes  - - - - +----------- - - - -

	link_pointer[4] flags[1] namelen[1] name[n] definition


	I'll come to the definition of the word later.  For now just look at the header.  The first
	4 bytes are the link pointer.  This points back to the previous word in the dictionary, or, for
	the first word in the dictionary it is just a NULL pointer.  Then comes a length/flags byte.
	The length of the word can be up to 31 characters (5 bits used) and the top three bits are used
	for various flags which I'll come to later.  This is followed by the name itself, and in this
	implementation the name is rounded up to a multiple of 4 bytes by padding it with zero bytes.
	That's just to ensure that the definition starts on a 32 bit boundary.

	A FORTH variable called LATEST contains a pointer to the most recently defined word, in
	other words, the head of this linked list.

	double and quadruple might look like this:

	  pointer to previous word
	   ^
	   |
	+--|------+---+---+---+---+---+---+---+---+------------- - - - -
	| LINK    | 6 | D | O | U | B | L | E | 0 | (definition ...)
	+---------+---+---+---+---+---+---+---+---+------------- - - - -
           ^       len                         padding
	   |
	+--|------+---+---+---+---+---+---+---+---+---+---+---+---+------------- - - - -
	| LINK    | 9 | Q | U | A | D | R | U | P | L | E | 0 | 0 | (definition ...)
	+---------+---+---+---+---+---+---+---+---+---+---+---+---+------------- - - - -
           ^       len                                     padding
           |
           |
	  LATEST

	You should be able to see from this how you might implement functions to find a word in
	the dictionary (just walk along the dictionary entries starting at LATEST and matching
	the names until you either find a match or hit the NULL pointer at the end of the dictionary);
	and add a word to the dictionary (create a new definition, set its LINK to LATEST, and set
	LATEST to point to the new word).  We'll see precisely these functions implemented in
	assembly code later on.

	One interesting consequence of using a linked list is that you can redefine words, and
	a newer definition of a word overrides an older one.  This is an important concept in
	FORTH because it means that any word (even "built-in" or "standard" words) can be
	overridden with a new definition, either to enhance it, to make it faster or even to
	disable it.  However because of the way that FORTH words get compiled, which you'll
	understand below, words defined using the old definition of a word continue to use
	the old definition.  Only words defined after the new definition use the new definition.

	DIRECT THREADED CODE ----------------------------------------------------------------------

	Now we'll get to the really crucial bit in understanding FORTH, so go and get a cup of tea
	or coffee and settle down.  It's fair to say that if you don't understand this section, then you
	won't "get" how FORTH works, and that would be a failure on my part for not explaining it well.
	So if after reading this section a few times you don't understand it, please email me
	(rich@annexia.org).

	Let's talk first about what "threaded code" means.  Imagine a peculiar version of C where
	you are only allowed to call functions without arguments.  (Don't worry for now that such a
	language would be completely useless!)  So in our peculiar C, code would look like this:

	f ()
	{
	  a ();
	  b ();
	  c ();
	}

	and so on.  How would a function, say 'f' above, be compiled by a standard C compiler?
	Probably into assembly code like this.  On the right hand side I've written the actual
	i386 machine code.

	f:
	  CALL a			E8 08 00 00 00
	  CALL b			E8 1C 00 00 00
	  CALL c			E8 2C 00 00 00
	  ; ignore the return from the function for now

	"E8" is the x86 machine code to "CALL" a function.  In the first 20 years of computing
	memory was hideously expensive and we might have worried about the wasted space being used
	by the repeated "E8" bytes.  We can save 20% in code size (and therefore, in expensive memory)
	by compressing this into just:

	08 00 00 00		Just the function addresses, without
	1C 00 00 00		the CALL prefix.
	2C 00 00 00

	On a 16-bit machine like the ones which originally ran FORTH the savings are even greater - 33%.

	[Historical note: If the execution model that FORTH uses looks strange from the following
	paragraphs, then it was motivated entirely by the need to save memory on early computers.
	This code compression isn't so important now when our machines have more memory in their L1
	caches than those early computers had in total, but the execution model still has some
	useful properties].

	Of course this code won't run directly any more.  Instead we need to write an interpreter
	which takes each pair of bytes and calls it.

	On an i386 machine it turns out that we can write this interpreter rather easily, in just
	two assembly instructions which turn into just 3 bytes of machine code.  Let's store the
	pointer to the next word to execute in the %esi register:

		08 00 00 00	<- We're executing this one now.  %esi is the _next_ one to execute.
	%esi -> 1C 00 00 00
		2C 00 00 00

	The all-important i386 instruction is called LODSL (or in Intel manuals, LODSW).  It does
	two things.  Firstly it reads the memory at %esi into the accumulator (%eax).  Secondly it
	increments %esi by 4 bytes.  So after LODSL, the situation now looks like this:

		08 00 00 00	<- We're still executing this one
		1C 00 00 00	<- %eax now contains this address (0x0000001C)
	%esi -> 2C 00 00 00

	Now we just need to jump to the address in %eax.  This is again just a single x86 instruction
	written JMP *(%eax).  And after doing the jump, the situation looks like:

		08 00 00 00
		1C 00 00 00	<- Now we're executing this subroutine.
	%esi -> 2C 00 00 00

	To make this work, each subroutine is followed by the two instructions 'LODSL; JMP *(%eax)'
	which literally make the jump to the next subroutine.

	And that brings us to our first piece of actual code!  Well, it's a macro.
*/

	.macro next
	ldr	x0, [NIP], #8	// load WORD from NIP, increment NIP
	ldr	x1, [x0]	// load CODEWORD (offset 0 of WORD)
	br	x1		// jump to CODEWORD
	.endm

/*	The macro is called next.  That's a FORTH-ism.  It expands to those two instructions.

	Every FORTH primitive that we write has to be ended by next.  Think of it kind of like
	a return.

	The above describes what is known as direct threaded code.

	To sum up: We compress our function calls down to a list of addresses and use a somewhat
	magical macro to act as a "jump to next function in the list".  We also use one register (%esi)
	to act as a kind of instruction pointer, pointing to the next function in the list.

	I'll just give you a hint of what is to come by saying that a FORTH definition such as:

	: quadruple double double ;

	actually compiles (almost, not precisely but we'll see why in a moment) to a list of
	function addresses for double, double and a special function called EXIT to finish off.

	At this point, REALLY EAGLE-EYED ASSEMBLY EXPERTS are saying "JONES, YOU'VE MADE A MISTAKE!".

	I lied about JMP *(%eax).

	INDIRECT THREADED CODE ----------------------------------------------------------------------

	It turns out that direct threaded code is interesting but only if you want to just execute
	a list of functions written in assembly language.  So quadruple would work only if double
	was an assembly language function.  In the direct threaded code, quadruple would look like:

		+------------------+
		| addr of double  --------------------> (assembly code to do the double)
		+------------------+                    next
	%esi ->	| addr of double   |
		+------------------+

	We can add an extra indirection to allow us to run both words written in assembly language
	(primitives written for speed) and words written in FORTH themselves as lists of addresses.

	The extra indirection is the reason for the brackets in jmp *(%eax).

	Let's have a look at how quadruple and double really look in FORTH:

	        : quadruple double double ;

		+------------------+
		| codeword         |		   : double dup + ;
		+------------------+
		| addr of double  ---------------> +------------------+
		+------------------+               | codeword         |
		| addr of double   |		   +------------------+
		+------------------+	   	   | addr of dup   --------------> +------------------+
		| addr of exit	   |		   +------------------+            | codeword      -------+
		+------------------+	   %esi -> | addr of +     --------+	   +------------------+   |
						   +------------------+	   |	   | assembly to    <-----+
						   | addr of exit     |    |       | implement dup    |
						   +------------------+	   |	   |	..	      |
									   |	   |    ..            |
									   |	   | next             |
									   |	   +------------------+
									   |
									   +-----> +------------------+
										   | codeword      -------+
										   +------------------+   |
										   | assembly to   <------+
										   | implement +      |
										   | 	..            |
										   | 	..            |
										   | next      	      |
										   +------------------+

	This is the part where you may need an extra cup of tea/coffee/favourite caffeinated
	beverage.  What has changed is that I've added an extra pointer to the beginning of
	the definitions.  In FORTH this is sometimes called the "codeword".  The codeword is
	a pointer to the interpreter to run the function.  For primitives written in
	assembly language, the "interpreter" just points to the actual assembly code itself.
	They don't need interpreting, they just run.

	In words written in FORTH (like quadruple and double), the codeword points to an interpreter
	function.

	I'll show you the interpreter function shortly, but let's recall our indirect
	jmp *(%eax) with the "extra" brackets.  Take the case where we're executing double
	as shown, and DUP has been called.  Note that %esi is pointing to the address of +

	The assembly code for dup eventually does a next.  That:

	(1) reads the address of + into %eax		%eax points to the codeword of +
	(2) increments %esi by 4
	(3) jumps to the indirect %eax			jumps to the address in the codeword of +,
							ie. the assembly code to implement +

		+------------------+
		| codeword         |
		+------------------+
		| addr of double  ---------------> +------------------+
		+------------------+               | codeword         |
		| addr of double   |		   +------------------+
		+------------------+	   	   | addr of dup   --------------> +------------------+
		| addr of exit	   |		   +------------------+            | codeword      -------+
		+------------------+	   	   | addr of +     --------+	   +------------------+   |
						   +------------------+	   |	   | assembly to    <-----+
					   %esi -> | addr of exit     |    |       | implement dup    |
						   +------------------+	   |	   |	..	      |
									   |	   |    ..            |
									   |	   | next             |
									   |	   +------------------+
									   |
									   +-----> +------------------+
										   | codeword      -------+
										   +------------------+   |
									now we're  | assembly to    <-----+
									executing  | implement +      |
									this	   | 	..            |
									function   | 	..            |
										   | next      	      |
										   +------------------+

	So I hope that I've convinced you that next does roughly what you'd expect.  This is
	indirect threaded code.

	I've glossed over four things.  I wonder if you can guess without reading on what they are?

	.
	.
	.

	My list of four things are: (1) What does "EXIT" do?  (2) which is related to (1) is how do
	you call into a function, ie. how does %esi start off pointing at part of QUADRUPLE, but
	then point at part of DOUBLE.  (3) What goes in the codeword for the words which are written
	in FORTH?  (4) How do you compile a function which does anything except call other functions
	ie. a function which contains a number like : DOUBLE 2 * ; ?

	THE INTERPRETER AND RETURN STACK ------------------------------------------------------------

	Going at these in no particular order, let's talk about issues (3) and (2), the interpreter
	and the return stack.

	Words which are defined in FORTH need a codeword which points to a little bit of code to
	give them a "helping hand" in life.  They don't need much, but they do need what is known
	as an "interpreter", although it doesn't really "interpret" in the same way that, say,
	Java bytecode used to be interpreted (ie. slowly).  This interpreter just sets up a few
	machine registers so that the word can then execute at full speed using the indirect
	threaded model above.

	One of the things that needs to happen when QUADRUPLE calls DOUBLE is that we save the old
	NIP ("instruction pointer") and create a new one pointing to the first word in DOUBLE.
	Because we will need to restore the old NIP at the end of DOUBLE (this is, after all, like
	a function call), we will need a stack to store these "return addresses" (old values of NIP).

	As you will have read, when reading the background documentation, FORTH has two stacks,
	an ordinary stack for parameters, and a return stack which is a bit more mysterious.  But
	our return stack is just the stack I talked about in the previous paragraph, used to save
	NIP when calling from a FORTH word into another FORTH word.

	In this FORTH, we are using x28 for the parameter stack. We will use another general-purpose
	register (x29, more commonly used as the "frame pointer") for our return stack.

	I've got two macros which just wrap up the details of using %ebp for the return stack.
	You use them as for example "PUSHRSP x1" (push x1 on the return stack) or "POPRSP x0"
	(pop top of return stack into x0).
*/

        // Return stack manipulation
	.macro PUSHRSP reg
	str	\reg, [RSP, #-8]!	// store at RSP-8, decrement RSP
	.endm

	.macro POPRSP reg
	ldr	\reg, [RSP], #8		// load from RSP, post-increment RSP
	.endm

        // Parameter stack manipulation
        .macro PUSHPSP reg
        str \reg, [PSP, #-8]!           // store at PSP-8, decrement PSP
        .endm

        .macro POPPSP reg
        ldr \reg, [PSP], #8             // load from PSP, post-increment PSP
        .endm

        // Input stack manipulation
	.macro PUSHI reg1,reg2
        stp     \reg1,\reg2, [ISP, #-16]!
	.endm

	.macro POPI reg1,reg2
        ldp     \reg1,\reg2, [ISP], #16
	.endm

        .macro RESET_INPUT
        ldr     ISP, =input_stack_top   // initialize input stack
        ldr     x2, =_con_in            // first input source is the console
        PUSHI   x2, xzr                 // put the console reader on the input stack
        .endm

PSP	.req	x28	// parameter stack pointer
RSP	.req	x29	// return stack pointer
NIP	.req	x10	// next instruction pointer
ISP     .req    x27     // input stack pointer


/*
	And with that we can now talk about the interpreter.

	In FORTH the interpreter function is often called DOCOL (I think it means "DO COLON" because
	all FORTH definitions start with a colon, as in : DOUBLE DUP + ;

	The "interpreter" (it's not really "interpreting") just needs to push the old NIP (next
	instruction pointer) on the return stack and set NIP to the first word in the definition.
	Remember that we jumped to the function using the next macro?  Well a consequence of that is
	that conveniently x0 contains the address the word, so just by adding 8 to it we get the
	address of the first data word which is our new NIP.  Finally after setting up NIP, it just
	does next which causes that first word to run.

*/

/* DOCOL - the interpreter! */
	.text
	.align 3
docol:
	PUSHRSP	NIP		// push NIP on return stack
	add	NIP, x0, #8	// skip codeword, make NIP the first dataword
	next

/*
	Just to make this absolutely clear, let's see how DOCOL works when jumping from QUADRUPLE
	into DOUBLE:

		QUADRUPLE:
		+------------------+
		| codeword         |
		+------------------+		   DOUBLE:
		| addr of DOUBLE  ---------------> +------------------+
		+------------------+       %eax -> | addr of DOCOL    |
	%esi ->	| addr of DOUBLE   |		   +------------------+
		+------------------+	   	   | addr of DUP      |
		| addr of EXIT	   |		   +------------------+
		+------------------+               | etc.             |

	First, the call to DOUBLE calls DOCOL (the codeword of DOUBLE).  DOCOL does this:  It
	pushes the old %esi on the return stack.  %eax points to the codeword of DOUBLE, so we
	just add 4 on to it to get our new %esi:

		QUADRUPLE:
		+------------------+
		| codeword         |
		+------------------+		   DOUBLE:
		| addr of DOUBLE  ---------------> +------------------+
top of return	+------------------+       %eax -> | addr of DOCOL    |
stack points ->	| addr of DOUBLE   |	   + 4 =   +------------------+
		+------------------+	   %esi -> | addr of DUP      |
		| addr of EXIT	   |		   +------------------+
		+------------------+               | etc.             |

	Then we do next, and because of the magic of threaded code that increments %esi again
	and calls DUP.

	Well, it seems to work.

	One minor point here.  Because DOCOL is the first bit of assembly actually to be defined
	in this file (the others were just macros), and because I usually compile this code with the
	text segment starting at address 0, DOCOL has address 0.  So if you are disassembling the
	code and see a word with a codeword of 0, you will immediately know that the word is
	written in FORTH (it's not an assembler primitive) and so uses DOCOL as the interpreter.

	STARTING UP ----------------------------------------------------------------------

	Now let's get down to nuts and bolts.  When we start the program we need to set up
	a few things like the return stack.  But as soon as we can, we want to jump into FORTH
	code (albeit much of the "early" FORTH code will still need to be written as
	assembly language primitives).

	This is what the set up code does.  Does a tiny bit of house-keeping, sets up the
	separate return stack (NB: Linux gives us the ordinary parameter stack already), then
	immediately jumps to a FORTH word called QUIT.  Despite its name, QUIT doesn't quit
	anything.  It resets some internal state and starts reading and interpreting commands.
	(The reason it is called QUIT is because you can call QUIT from your own FORTH code
	to "quit" your program and go back to interpreting).
*/

	.text
	.align 3
	.global _forth_start
_forth_start:
        bl      _con_init               // initialize serial port

        ldr     PSP, =data_stack_top    // initialize parameter stack
        ldr     RSP, =return_stack_top  // initialize return stack

        mov     x0, #'F'                // emit an 'F' to show we're connected
        bl      _con_out

        RESET_INPUT
        ldr     x1, =_frombuf           // second input source is a buffer
        ldr     x2, =initfile           // use the initfile as its context
        PUSHI   x1, x2                  // put the buffer reader on the input stack

	ldr	NIP, =cold_start        // initialize interpreter
	next                            // run interpreter

	.section .rodata
        .align 3
cold_start:
	.quad    quit

/*
        EXCEPTION RECOVERY -----------------------------------------------------------------

        We get here from the CPU's exception table. We do just enough setup to report the error on
        the serial console and reset some core variables, then we go back to the beginning.

        TODO - Print the exception type and ESR (stored in var_exception and var_excode by the
        exception entry itself. See exceptions.S)

        TODO - Add a counter for consecutive restarts. After N retries, there's probably an error
        in the init file itself. Drop to a naked prompt instead of repeating the bootloop.

*/

        .text
        .global  _forth_restart
_forth_restart:
        ldr     PSP, =data_stack_top    // get the top of the parameter stack

        ldr     x0, =var_state          // reset state to 0
        mov     x1, #0
        str     x1, [x0]

        ldr     x0, =var_here           // reset the dictionary to data
        ldr     x1, =data_segment
        str     x1, [x0]

        ldr     x0, =var_latest         // reset latest to last defined word
        ldr     x1, =name_execute
        str     x1, [x0]

        ldr     x0, =var_s0             // reset pstack TOS
        ldr     x1, =data_stack_top
        str     x1, [x0]

        ldr     x0, =var_base           // reset base to decimal
        mov     x1, #10
        str     x1, [x0]

        ldr     x0, =var_echo           // reset echo to off
        mov     x1, #0
        str     x1, [x0]

        ldr     x1, =crnl
        mov     x2, #2
        bl      _tell

        ldr     x1, =excmsg
        mov     x2, #excmsgend-excmsg
        bl      _tell

        ldr     x1, =crnl
        mov     x2, #2
        bl      _tell

        b       _forth_start

        .section .rodata
        .align 3
excmsg: .ascii "CORE ABORT!"
excmsgend:


//	BUILT-IN WORDS ----------------------------------------------------------------------
//
//	Remember our dictionary entries (headers)?  Let's bring those together with the codeword
//	and data words to see how : DOUBLE DUP + ; really looks in memory.
//
//	  pointer to previous word
//	   ^
//	   |
//	+--|------+---+---+---+---+---+---+---+---+------------+------------+------------+------------+
//	| LINK    | 6 | D | O | U | B | L | E | 0 | DOCOL      | DUP        | +          | EXIT       |
//	+---------+---+---+---+---+---+---+---+---+------------+--|---------+------------+------------+
//         ^       len                         pad  codeword      |
//	   |							  V
//	  LINK in next word				points to codeword of DUP
//
//	Initially we can't just write ": DOUBLE DUP + ;" (ie. that literal string) here because we
//	don't yet have anything to read the string, break it up at spaces, parse each word, etc. etc.
//	So instead we will have to define built-in words using the GNU assembler data constructors
//	(like .int, .byte, .string, .ascii and so on -- look them up in the gas info page if you are
//	unsure of them).
//
//	The long way would be:
//	  .int <link to previous word>
//	  .byte 6		// len
//	  .ascii "DOUBLE"	// string
//	  .byte 0		// padding
//DOUBLE: .int DOCOL		// codeword
//	  .int DUP		// pointer to codeword of DUP
//	  .int PLUS		// pointer to codeword of +
//	  .int EXIT		// pointer to codeword of EXIT
//
//	That's going to get quite tedious rather quickly, so here I define an assembler macro
//	so that I can just write:
//
//	defword "DOUBLE",6,,DOUBLE
//	.int DUP,PLUS,EXIT
//
//	and I'll get exactly the same effect.
//
//	Don't worry too much about the exact implementation details of this macro - it's complicated!

        // Flags - these are discussed later.
	.set f_immed,0x80
	.set f_hidden,0x20

        // Store the chain of links
	// .set link,0

	.macro defword name, namelen, flags=0, label, link
	.section .rodata
	.align 3
	.global name_\label
name_\label :
	.quad name_\link                // link word
	.byte \flags                    // flags byte
	.byte \namelen           	// name length byte
	.ascii "\name"                  // the name
	.rept 30-\namelen		// pad the name to 30 bytes long with commas
	.ascii ","
	.endr
	.align 	3                       // padding to next 8 byte boundary
	.global \label
\label :
	.quad docol                     // codeword - the interpreter
	// list of word pointers follows
	.endm

//	Similarly I want a way to write words written in assembly language.  There will quite a few
//	of these to start with because, well, everything has to start in assembly before there's
//	enough "infrastructure" to be able to start writing FORTH words, but also I want to define
//	some common FORTH words in assembly language for speed, even though I could write them in FORTH.
//
//	This is what DUP looks like in memory:
//
//	  pointer to previous word
//	   ^
//	   |
//	+--|------+---+---+---+---+---+---+---+---+------------+
//	| LINK    | 3 | D | U | P | 0 | 0 | 0 | 0 | code_DUP -----------------> points to the assembly
//	+---------+---+---+---+---+---+---+---+---+------------+                code used to write DUP,
//           ^       len                            codeword			which ends with next.
//           |
//	    LINK in next word
//
//      The extra 0's after the name are padding required by the ARM CPU
//      to make the code words align to a 8-byte boundary.
//
//	Again, for brevity in writing the header I'm going to write an assembler macro called defcode.

	.macro defcode name, namelen, flags=0, label, link
	.section .rodata
	.align 3
	.global name_\label
name_\label :
	.quad name_\link                // link word
	.byte \flags			// insert flag
	.byte \namelen			// insert name length
	.ascii "\name"			// insert name
	.rept 30-\namelen		// pad name to 30 bytes with commas
	.ascii ","
	.endr
	.align 3
	.global \label
\label :
	.quad code_\label
	.text
	.pool
	.global code_\label
code_\label :
        PUSHPSP x0
        PUSHPSP x1
        PUSHPSP x2
        PUSHPSP x3
        PUSHPSP x4
        PUSHPSP x5
        PUSHPSP x6
        PUSHPSP x30
	ldr	x0, =name_\label+10	// address
	mov	x1, #\namelen		// length
	bl	debug_pong
        POPPSP  x30
        POPPSP  x6
        POPPSP  x5
        POPPSP  x4
        POPPSP  x3
        POPPSP  x2
        POPPSP  x1
        POPPSP  x0
	// assembler code follows
	.endm

/*
	Now some easy FORTH primitives.  These are written in assembly for speed.  If you understand
	assembly language then it is worth reading these.  However if you don't understand assembly
	you can skip the details.
*/

        .align 3
name_0: .quad 0

	// DROP (a -- )
	defcode "drop",4,,drop,0
	add	PSP, PSP, #8
	next

	// SWAP (a b -- b a)
	defcode "swap",4,,swap,drop
	ldr	x0, [PSP]
	ldr	x1, [PSP, #8]
	str	x0, [PSP, #8]
	str	x1, [PSP]
	next

	// DUP (a -- a a)
	defcode "dup",3,,dup,swap
	ldr	x0, [PSP]
	PUSHPSP	x0
	next

	// OVER (a b -- a b a)
	defcode "over",4,,over,dup
	ldr	x0, [PSP, #8]           // get the second element of stack
	PUSHPSP	x0                      // and push it on top
	next

	// ROT ( n1 n2 n3 -- n2 n3 n1 )
	defcode "rot",3,,rot,over
        POPPSP  x3                      // n3
        POPPSP  x2                      // n2
        POPPSP  x1                      // n1

        PUSHPSP x2                      // n2
        PUSHPSP x3                      // n3
        PUSHPSP x1                      // n1
	next

	// -ROT ( n1 n2 n3 -- n3 n1 n2 )
	defcode "-rot",4,,nrot,rot
        POPPSP  x3                      // n3
        POPPSP  x2                      // n2
        POPPSP  x1                      // n1

        PUSHPSP x3                      // n3
        PUSHPSP x1                      // n1
        PUSHPSP x2                      // n2
	next

        defcode "?dup",4,,qdup,nrot     // duplicate top of stack if it is non-zero
        ldr     x0, [PSP]
        cmp     x0, #0
        beq     1f
        PUSHPSP x0
1:      next

        defcode "1+",2,,incr,qdup
        POPPSP  x0
        add     x0, x0, #1
        PUSHPSP x0
        next

        defcode "1-",2,,decr,incr
        POPPSP  x0
        sub     x0, x0, #1
        PUSHPSP x0
        next

        defcode "4+",2,,incr4,decr
        POPPSP  x0
        add     x0,x0,#4
        PUSHPSP x0
        next

        defcode "4-",2,,decr4,incr4
        POPPSP  x0
        sub     x0,x0,#4
        PUSHPSP x0
        next

	// + ( a b -- a+b )
	defcode "+",1,,add,decr4
        POPPSP  x1
        POPPSP  x0
	add	x0, x1, x0
	PUSHPSP	x0
	next

        // - ( a b -- a-b )
	defcode "-",1,,sub,add
        POPPSP  x1                      // x1 <- b
        POPPSP  x0                      // x0 <- a
	sub	x0, x0, x1              // x0 < a - b
	PUSHPSP	x0
	next

	// * ( a b -- a*b )
	defcode "*",1,,mul,sub
        POPPSP  x1
        POPPSP  x0
	mul	x0, x1, x0
	PUSHPSP	x0
	next

        // << ( x u -- x<<u )
        defcode "lshift",6,,lshift,mul
        POPPSP  x0                      // x0 <- u
        POPPSP  x1                      // x1 <- x
        lsl     x1, x1, x0
        PUSHPSP	x1
        next

        // >> ( x u -- x>>u )
        defcode "rshift",6,,rshift,lshift
        POPPSP  x0                      // x0 <- u
        POPPSP  x1                      // x1 <- x
        lsr     x1, x1, x0
        PUSHPSP x1
        next

//      In this FORTH, only /MOD is primitive.  Later we will define
//      the / and MOD words in terms of the primitive /MOD.

	// /MOD (a b -- a%b a/b)
	defcode "/mod",4,,divmod,rshift
        POPPSP  x2                      // x2 <- b
        POPPSP  x1                      // x1 <- a
        udiv    x0, x1, x2              // x0 = a / b
        msub    x3, x0, x2, x1          // x3 = a - (x0 * b)
        PUSHPSP x3                      // push remainder
        PUSHPSP x0                      // push quotient
	next

// for debugging, use this for gdb breakpoints
// In gdb, run `b code_brk`
        defcode "brk",3,,brk,divmod
        next

// for debugging, switch PONG messages ON/OFF
	defcode "dong",4,,dong,brk
	ldr	x0, =var_pong
	ldr	x1, [x0]
	mvn	x1, x1
	str	x1, [x0]
	next

	.section .rodata

// 	Lots of comparison operations.
//
//	ANS FORTH says that the comparison words should return all (binary) 1's for
//	TRUE and all 0's for FALSE.  However this is a bit of a strange convention
//	so this FORTH breaks it and returns the more normal (for C programmers ...)
//	1 meaning TRUE and 0 meaning FALSE.

	// = (a b -- a=b)
	defcode "=",1,,equ,dong
        POPPSP  x1                      // x1 <- b
        POPPSP  x0                      // x0 <- a
	cmp	x0, x1                  // test a vs b
        csinc   x0, xzr, xzr, ne        // x0 <- (a != b) ? 0 : 1
	PUSHPSP	x0
	next

	// <> (a b -- a<>b)
	defcode "<>",2,,nequ,equ
        POPPSP  x1                      // x1 <- b
        POPPSP  x0                      // x0 <- a
	cmp	x0, x1                  // test a vs b
        csinc   x0, xzr, xzr, eq        // x0 <- (a == b) ? 0 : 1
	PUSHPSP	x0
	next

	// < (a b -- a<b)
	defcode "<",1,,lt,nequ
        POPPSP  x1                      // x1 <- b
        POPPSP  x0                      // x0 <- a
	cmp	x0, x1                  // test a vs b
        csinc   x0, xzr, xzr, ge        // x0 <- (a >= b) ? 0 : 1
	PUSHPSP	x0
	next

	// > (a b -- a>b)
	defcode ">",1,,gt,lt
        POPPSP  x1                      // x1 <- b
        POPPSP  x0                      // x0 <- a
	cmp	x0, x1                  // test a vs b
        csinc   x0, xzr, xzr, le        // x0 <- (a <= b) ? 0 : 1
	PUSHPSP	x0
	next

	// <= (a b -- a<=b)
	defcode "<=",2,,le,gt
        POPPSP  x1                      // x1 <- b
        POPPSP  x0                      // x0 <- a
	cmp	x0, x1                  // test a vs b
        csinc   x0, xzr, xzr, gt        // x0 <- (a > b) ? 0 : 1
	PUSHPSP	x0
	next

	// >= (a b -- a>=b)
	defcode ">=",2,,ge,le
        POPPSP  x1                      // x1 <- b
        POPPSP  x0                      // x0 <- a
	cmp	x0, x1                  // test a vs b
        csinc   x0, xzr, xzr, lt        // x0 <- (a < b) ? 0 : 1
	PUSHPSP	x0
	next

        // 0= (a -- a == 0)
        defcode "0=",2,,zeroeq,ge
        POPPSP  x0
        cmp     x0, xzr
        csinc   x0, xzr, xzr, ne
        PUSHPSP x0
        next

        // 0<> (a -- a <> 0)
        defcode "0<>",3,,zerone,zeroeq
        POPPSP  x0
        cmp     x0, xzr
        csinc   x0, xzr, xzr, eq
        PUSHPSP x0
        next

        // 0< (a -- a<0)
        defcode "0<",2,,zlt,zerone
        POPPSP  x0
        cmp     x0, xzr
        csinc   x0, xzr, xzr, ge
        PUSHPSP x0
        next

        // 0> (a -- a>0)
        defcode "0>",2,,zgt,zlt
        POPPSP  x0
        cmp     x0, xzr
        csinc   x0, xzr, xzr, le
        PUSHPSP x0
        next

        // 0<= (a -- a<=0)
        defcode "0<=",3,,zle,zgt
        POPPSP  x0
        cmp     x0, xzr
        csinc   x0, xzr, xzr, gt
        PUSHPSP x0
        next

        // 0>= (a -- a>=0)
        defcode "0>=",3,,zge,zle
        POPPSP  x0
        cmp     x0, xzr
        csinc   x0, xzr, xzr, lt
        PUSHPSP x0
        next

	// AND (a b -- a&b)
	defcode "and",3,,and,zge
        POPPSP  x1                      // x1 <- b
        POPPSP  x0                      // x0 <- a
	and	x0, x1, x0
	PUSHPSP	x0
	next

	// OR (a b -- a|b)
	defcode "or",2,,or,and
        POPPSP  x1                      // x1 <- b
        POPPSP  x0                      // x0 <- a
	orr	x0, x1, x0
	PUSHPSP	x0
	next

	// XOR (a b -- a^b)
	defcode "xor",3,,xor,or
        POPPSP  x1                      // x1 <- b
        POPPSP  x0                      // x0 <- a
	eor	x0, x1, x0
	PUSHPSP	x0
	next

	// INVERT (a -- ~a)
	defcode "invert",6,,invert,xor
	ldr	x0, [PSP]
	mvn	x0, x0
	str	x0, [PSP]
	next

/*
	RETURNING FROM FORTH WORDS ----------------------------------------------------------------------

	Time to talk about what happens when we EXIT a function.  In this diagram QUADRUPLE has called
	DOUBLE, and DOUBLE is about to exit (look at where NIP is pointing):

		QUADRUPLE
		+------------------+
		| codeword         |
		+------------------+		   DOUBLE
		| addr of DOUBLE  ---------------> +------------------+
		+------------------+               | codeword         |
		| addr of DOUBLE   |		   +------------------+
		+------------------+	   	   | addr of DUP      |
		| addr of EXIT	   |		   +------------------+
		+------------------+	   	   | addr of +        |
						   +------------------+
					    NIP -> | addr of EXIT     |
						   +------------------+

	What happens when the + function does next?  Well, the following code is executed.
*/

	defcode "exit",4,,exit,invert
	POPRSP	NIP
	next

/*
	EXIT gets the old NIP which we saved from before on the return stack, and puts it in NIP.
	So after this (but just before next) we get:

		QUADRUPLE
		+------------------+
		| codeword         |
		+------------------+		   DOUBLE
		| addr of DOUBLE  ---------------> +------------------+
		+------------------+               | codeword         |
	 NIP ->	| addr of DOUBLE   |		   +------------------+
		+------------------+	   	   | addr of DUP      |
		| addr of EXIT	   |		   +------------------+
		+------------------+	   	   | addr of +        |
						   +------------------+
						   | addr of EXIT     |
						   +------------------+

	And next just completes the job by, well, in this case just by calling DOUBLE again :-)

	LITERALS ----------------------------------------------------------------------

	The final point I "glossed over" before was how to deal with functions that do anything
	apart from calling other functions.  For example, suppose that DOUBLE was defined like this:

	: DOUBLE 2 * ;

	It does the same thing, but how do we compile it since it contains the literal 2?  One way
	would be to have a function called "2" (which you'd have to write in assembler), but you'd need
	a function for every single literal that you wanted to use.

	FORTH solves this by compiling the function using a special word called LIT:

	+---------------------------+-------+-------+-------+-------+-------+
	| (usual header of DOUBLE)  | DOCOL | LIT   | 2     | *     | EXIT  |
	+---------------------------+-------+-------+-------+-------+-------+

	LIT is executed in the normal way, but what it does next is definitely not normal.  It
	looks at NIP (which now points to the number 2), grabs it, pushes it on the stack, then
	manipulates NIP in order to skip the number as if it had never been there.

*/

	defcode "lit",3,,lit,exit
	ldr	x0, [NIP], #8	// load word from NIP, then increment NIP
	PUSHPSP	x0		// push the word
	next

/*
	MEMORY ----------------------------------------------------------------------

	As important point about FORTH is that it gives you direct access to the lowest levels
	of the machine.  Manipulating memory directly is done frequently in FORTH, and these are
	the primitive words for doing it.
*/

	// ! (value address -- ) M[address] = value
	defcode "!",1,,store,lit
        POPPSP  x0
        POPPSP  x1
	str	x1, [x0]
	next

	// // (address -- value) value = M[address]
	defcode "@",1,,fetch,store
	POPPSP	x0
	ldr	x1, [x0]
	PUSHPSP	x1
	next

	// +! (value address -- ) M[address] += value
	defcode "+!",2,,addstore,fetch
        POPPSP  x0
        POPPSP  x1
	ldr	x2, [x0]
	add	x2, x2, x1
	str	x2, [x0]
	next

	// -! (value address -- ) M[address] -= value
	defcode "-!",2,,substore,addstore
        POPPSP  x0
        POPPSP  x1
	ldr	x2, [x0]
	sub	x2, x2, x1
	str	x2, [x0]
	next

/*

	! and @ (STORE and FETCH) store 64-bit words.  It's also useful to be able to read and write bytes
	so we also define standard words C@ and C!.

*/

	defcode "c!",2,,storebyte,substore
	POPPSP	x0		// address
	POPPSP	x1		// value
	strb	w1, [x0]	// store
	next

	defcode "c@",2,,fetchbyte,storebyte
	POPPSP	x0		// address
	ldrb	w1, [x0]	// load
	PUSHPSP	x1
	next

/* C@C! is a useful byte copy operation */
	defcode "c@c!",4,,ccopy,fetchbyte
	ldr	x0, [PSP, #8]	// source address
	ldr	x1, [PSP]	// destination address
	ldrb	w2, [x0], #1	// load and increment
	strb	w2, [x1], #1	// store and increment
	str	x0, [PSP, #8]	// update source
	str	x1, [PSP]	// update destination
	next

/* and CMOVE is a block copy operation. */
	defcode "cmove",5,,cmove,ccopy
	POPPSP	x0		// length
	POPPSP	x1		// destination address
	POPPSP	x2		// source address
	cmp	x0, #0
        b.eq    2f
1:      ldrb	w3, [x2], #1	// load, increment r2
	strb	w3, [x1], #1	// store, increment r3
	subs	x0, x0, #1	// decrement counter
	b.gt	1b		// until length = 0
2:
	next

/*

        For reading and writing hardware registers, it's necessary to have 32-bit wide
        operations. Otherwise the ARM processor will trigger an alignment fault if we try to use a
        64-bit write on an address that is not 64-bit aligned... such as any hardware register with
        a 0x04 offset.

*/

        // ( n a -- )
	defcode "w!",2,,storeword,cmove
	POPPSP	x0		// address
	POPPSP	x1		// value
	str	w1, [x0]	// store
	next

	defcode "w@",2,,fetchword,storeword
	POPPSP	x0		// address
	ldr	w1, [x0]        // load
	PUSHPSP	x1
	next

/*
	BUILT-IN VARIABLES ----------------------------------------------------------------------

	These are some built-in variables and related standard FORTH words.  Of these, the only one that we
	have discussed so far was LATEST, which points to the last (most recently defined) word in the
	FORTH dictionary.  LATEST is also a FORTH word which pushes the address of LATEST (the variable)
	on to the stack, so you can read or write it using @ and ! operators.  For example, to print
	the current value of LATEST (and this can apply to any FORTH variable) you would do:

	LATEST @ . CR

	To make defining variables shorter, I'm using a macro called defvar, similar to defword and
	defcode above.  (In fact the defvar macro uses defcode to do the dictionary header).
*/

	.macro defvar name, namelen, flags=0, label, link, initial=0
	defcode \name,\namelen,\flags,\label,\link
	ldr	x0, =var_\name	// load address
	PUSHPSP	x0		// push address
	next
	.data
	.align 3
var_\name :
	.quad \initial
	.endm

/*
	The built-in variables are:

	state		Is the interpreter executing code (0) or compiling a word (non-zero)?
	latest		Points to the latest (most recently defined) word in the dictionary.
	here		Points to the next free byte of memory.  When compiling, compiled words go here.
	s0		Stores the address of the top of the parameter stack.
	base		The current base for printing and reading numbers.
        echo            Echo keys as they are received
        pong            Debug-print each word as it is interpreted

*/

	defvar "state",5,,state,fetchword
	defvar "here",4,,here,state,data_segment
	defvar "latest",6,,latest,here,name_execute
	defvar "s0",2,,sz,latest,data_stack_top
	defvar "base",4,,base,sz,10
        defvar "echo",4,,echo,base,0
        defvar "exception",9,,exception,echo
        defvar "excode",6,,excode,exception
// for debugging
	defvar	"pong",4,,pong,excode


        .global var_exception
        .global var_excode

/*
	BUILT-IN CONSTANTS ----------------------------------------------------------------------

	It's also useful to expose a few constants to FORTH.  When the word is executed it pushes a
	constant value on the stack.

	The built-in constants are:

	VERSION		Is the current version of this FORTH.
	R0		The address of the top of the return stack.
	DOCOL		Pointer to DOCOL.
	F_IMMED		The IMMEDIATE flag's actual value.
	F_HIDDEN	The HIDDEN flag's actual value.

*/

	.macro defconst name, namelen, flags=0, label, link, value
	defcode \name,\namelen,\flags,\label,\link
	ldr	x0, =\value
	PUSHPSP	x0

	next
	.endm

	defconst "version",7,,version,pong,JONES_VERSION
	defconst "r0",2,,rz,version,return_stack_top
	defconst "docol",5,,__docol,rz,docol
	defconst "f_immed",7,,__f_immed,__docol,f_immed
	defconst "f_hidden",8,,__f_hidden,__f_immed,f_hidden
        defconst "peripherals",11,,peripherals,__f_hidden,PERIPHERALS
        defconst "mailbox",7,,mailbox,peripherals,mailbox_src
        defconst "video",5,,video,mailbox,video_src
        defconst "sdcard",6,,sdcard,video,sdcard_src


	/* This is the instruction template for all of our direct word calls. */

call_template:
	adr     x30,#24 	// 0:  Load return address
	adr	x17,#12		// 4:  Load addr of f address
	ldr	x17,[x17]     	// 8:  Load f address
	br	x17          	// 12: Branch to f
				// 16: There should be 8 bytes of address here.
call_template_end:

ret_template:
	ret
ret_template_end:
	
	/* Plain old assembly language function. */
	defconst "say-msg",7,,__say_msg,__f_hidden,_saymsg

	/* Instruction templates, used by compiler. */

	defconst "call-template",13,,__call_template,__say_msg,call_template
	defconst "call-template-len",17,,__call_template_len,__call_template,(call_template_end-call_template)/4
	defconst "ret-template",12,,__ret_template,__call_template_len,ret_template
	defconst "ret-template-len",16,,__ret_template_len,__ret_template,(ret_template_end-ret_template)/4
/*
	RETURN STACK ----------------------------------------------------------------------

	These words allow you to access the return stack.  Recall that the register RSP always points to
	the top of the return stack.
*/

<<<<<<< HEAD


	defcode ">r",2,,tor,__ret_template_len
=======
	defcode ">r",2,,tor,sdcard
>>>>>>> ce51b66b
	POPPSP	x0                      // pop parameter stack into x0
	PUSHRSP	x0                      // and push it onto the return stack
	next

	defcode "r>",2,,fromr,tor
	POPRSP	x0                      // pop return stack into x0
	PUSHPSP	x0                      // and push it onto the parameter stack
	next

	defcode "rsp@",4,,rspfetch,fromr
	PUSHPSP	RSP                     // get the top of the return stack
	next

	defcode "rsp!",4,,rspstore,rspfetch
	POPPSP	RSP                     // set the top of the return stack
	next

	defcode "rdrop",5,,rdrop,rspstore
	add	RSP, RSP, #8            // drop the top of the return stack
	next

/*
	PARAMETER (DATA) STACK ----------------------------------------------------------------------

	These functions allow you to manipulate the parameter stack.  Recall that Linux sets up the parameter
	stack for us, and it is accessed through x28.
*/

	defcode "dsp@",4,,dspfetch,rdrop
	mov	x0, PSP
	PUSHPSP	x0
	next

	defcode "dsp!",4,,dspstore,dspfetch
	POPPSP	x0
	mov	PSP, x0
	next

/*
	INPUT AND OUTPUT ----------------------------------------------------------------------

	These are our first really meaty/complicated FORTH primitives.  I have chosen to write them in
	assembler, but surprisingly in "real" FORTH implementations these are often written in terms
	of more fundamental FORTH primitives.  I chose to avoid that because I think that just obscures
	the implementation.  After all, you may not understand assembler but you can just think of it
	as an opaque block of code that does what it says.

	Let's discuss input first.

	The FORTH word KEY reads the next byte from current input (and pushes it on the parameter stack).
	So if KEY is called and someone hits the space key, then the number 32 (ASCII code of space)
	is pushed on the stack.

	In FORTH there is no distinction between reading code and reading input.  We might be reading
	and compiling code, we might be reading words to execute, we might be asking for the user
	to type their name -- ultimately it all comes in through KEY.

        The implementation of KEY uses the input stack to determine how to get the next byte. The
        top of the input stack has address of an assembly routine to read a byte from the current
        input source.

        INPUT STACK ----------------------------------------------------------------------

        We want to be able to read from a buffer, a file included from another file, or from the
        console if there's no other source. We can do this by making a stack of sources. Each stack
        entry consists of 2 words. The word with the lowest address has the CFA of the routine for
        reading a byte of input. The word with the higher address is available as 'context' whose
        meaning is determined by the byte-reading routine.

*/

        defcode "key",3,,key,dspstore   // ( -- key)
	bl	_key
	PUSHPSP	x0
	next
_key:
	// KEY () (char: x0)
        // read a key
        PUSHPSP x1
        PUSHPSP x2
        PUSHPSP lr
3:
        ldr     x1, [ISP]               // get the byte-reading word
        blr     x1                      // jump there

        // next byte is returned in w0
        cmp     w0, #0
        bne     1f                      // if not null we have a byte

        // else input is exhausted
        add     ISP, ISP, #16           // fall back to the next input source
        b       3b                      // read a character from there

1:
        // check whether we are echoing characters
        ldr     x2, =var_echo           // address of echo
        ldr     x1, [x2]                // value of echo
        cmp     x1, #0                  // == 0?
        beq     2f                      // skip it
        bl      _con_out                // echo the character
2:      POPPSP  lr
        POPPSP  x2
        POPPSP  x1
        ret

/*

        SERIAL PORT ----------------------------------------------------------------------

*/

	defcode "<con",4,,con_in,key    // ( -- key )
        PUSHPSP x1                      // save this register
        bl      _con_in
        POPPSP  x1
        PUSHPSP x0
        next
_con_in:                                // return char in x0
        // wait for data available
        ldr     x1, =UART_FR            // address of flags register
1:      ldr     w0, [x1]                // get flags
        ands    w0, w0, #(1<<4)         // check receive_fifo_empty bit
        bne     1b

        // data is available
        ldr     x1, =UART_DR            // address of data register
        ldr     w0, [x1]                // get data
        and     w0, w0, #0xff           // keep lower byte
        ret


        defcode ">con",4,,con_out,con_in // ( byte -- )
        POPPSP  x0                      // x0 <- byte to write
        bl      _con_out
        next
_con_out:                               // take char in x0
        PUSHPSP x1                      // preserve x1
        PUSHPSP x2                      // preserve x2
        // wait for space available
        ldr     x1, =UART_FR            // address of flags register
1:      ldr     w2, [x1]                // get flags
        ands    w2, w2, #(1<<5)         // check transmit_fifo_full bit
        bne     1b

        // space is available
        ldr     x1, =UART_DR            // address of data register
        str     w0, [x1]                // write the data byte
        POPPSP  x2                      // restore x2
        POPPSP  x1                      // restore x1
        ret

_con_init:
        // set GPIO 14 & 15 to output
        ldr     x1, =GPFSEL1            // Address of GPFSEL1 register
        ldr     w0, [x1]
        bic     w0, w0, #(7 << 12)      // clear bits 12 - 14 (fsel for pin 14)
        bic     w0, w0, #(7 << 15)      // clear bits 15 - 17 (fsel for pin 15)
        orr     w0, w0, #(4 << 12)      // 0b100 = Alt0 for pin 14
        orr     w0, w0, #(4 << 15)      // 0b100 = Alt0 for pin 15
        str     w0, [x1]                // write the register

        // enable GPIO 14 & 15
        ldr     x1, =GPPUD              // Address of GPPUD register
        str     wzr, [x1]               // zero it to set "float" status

        movz    x0, #150                // we need to spin 150 cycles
1:      subs    x0, x0, #1
        bne     1b

        ldr     x2, =GPPUDCLK0          // Address of GPPUDCLK0 register
        mov     w0, #(1 << 14) | (1 << 15)
        str     w0, [x2]                // clock in the 'float' for pins 14 & 15

        movz    x0, #150                // we need to spin another 150 cycles
2:      subs    x0, x0, #1
        bne     2b

        str     wzr, [x2]               // deassert all in GPPUDCLK0

        // turn off uart while initializing
        ldr     x1, =UART_CR            // Address of CR
        str     wzr, [x1]               // zero it

        // flush the xmit fifo
        ldr     x2, =UART_LCRH          // Address of LCHR (in x2 so we can use it later)
        str     wzr, [x2]               // zero it (disables fifos)

        // clear all pending interrupts
        ldr     x1, =UART_ICR           // Address of ICR
        str     wzr, [x1]               // zero it

        // set the baud rate, 8N1 and FIFO disabled.
        // use clock divisor 26.0417 to get 115,200 baud
        ldr     x1, =UART_IBRD          // Address of IBRD
        movz    w0, #0x001a             // integer part of 26.0417 - the clock divisor
        str     w0, [x1]                // set integer part
        ldr     x1, =UART_FBRD          // Address of FBRD
        movz    w0, #0x001b             // fractional part of clock divisor
        str     w0, [x1]                // set fractional part
        movz    w0, #(3 << 5)           // 8 bits word, no stop bits, even parity
        str     w0, [x2]                // set LCRH

        // disable interrupts
        ldr     x1, =UART_IMSC          // Address of IMSC register
        str     wzr, [x1]               // zero it

        // enable the uart
        ldr     x1, =UART_CR            // Address of control register
        movz    w0, #0x301              // xmit enable, recv enable, uart enable
        str     w0, [x1]                // enable the uart
        ret


	.data
	.align 3
currkey:
	.quad buffer		// Current place in input buffer (next character to read).
bufftop:
	.quad buffer		// Last valid data in input buffer + 1.

/*

        BUFFER INPUT ---------------------------------------------------------------------

        Sometimes we want to interpret the contents of a buffer. To set up the reader on the input
        stack, we use `readbuf` to put the address of the buffer and the address of the byte-reading
        routine into the stack.

*/

        // ( addr -- )
        defcode "readbuf",7,,readbuf,con_in
        POPPSP  x0                      // x0 <- address of the buffer to read
        ldr     x1, =_frombuf           // x1 <- address of the byte-reading routine
        PUSHI   x1, x0                  // put the buffer reader on the input stack
        next

        .text
_frombuf:
        ldr     x1, [ISP, 8]            // peek at the context word
        ldrb    w0, [x1], #1            // get the next byte and increment the pointer
        str     x1, [ISP, 8]            // update the context word
        ret

/*

	By contrast, output is much simpler.  The FORTH word EMIT writes out a single byte to stdout.
        The kernel must supply a routine that takes a single byte in w0 and outputs it. This routine
        must be linked as _forth_putch.

*/

        // ( ch -- ) write a byte to output
	defcode "emit",4,,emit,readbuf
        POPPSP	x0
        bl      _con_out
	next

/*
	Back to input, WORD is a FORTH word which reads the next full word of input.

	What it does in detail is that it first skips any blanks (spaces, tabs, newlines and so on).
	Then it calls KEY to read characters into an internal buffer until it hits a blank.  Then it
	calculates the length of the word it read and returns the address and the length as
	two words on the stack (with the length at the top of stack).

	Notice that WORD has a single internal buffer which it overwrites each time (rather like
	a static C string).  Also notice that WORD's internal buffer is just 32 bytes long and
	there is NO checking for overflow.  31 bytes happens to be the maximum length of a
	FORTH word that we support, and that is what WORD is used for: to read FORTH words when
	we are compiling and executing code.  The returned strings are not NUL-terminated.

	Start address+length is the normal way to represent strings in FORTH (not ending in an
	ASCII NUL character as in C), and so FORTH strings can contain any character including NULs
	and can be any length.

	WORD is not suitable for just reading strings (eg. user input) because of all the above
	peculiarities and limitations.

	Note that when executing, you'll see:
	WORD FOO
	which puts "FOO" and length 3 on the stack, but when compiling:
	: BAR WORD FOO ;
	is an error (or at least it doesn't do what you might expect).  Later we'll talk about compiling
	and immediate mode, and you'll understand why.
*/

	defcode "word",4,,word,emit
	bl _word
	PUSHPSP	x0			// address
	PUSHPSP	x1			// length
	next
_word:
	// WORD () (address: x0, length: x1)
        PUSHPSP x4
        PUSHPSP lr
1:
	bl	_key
	cmp	x0, #'\\'		// == \?
	beq	3f			// skip comment
	cmp	x0, #' '		// <= ' '?
	ble	1b			// keep looking

	ldr	x4, =word_buffer	// address
2:
	strb	w0, [x4], #1		// store character, increment pointer
	bl	_key
	cmp	x0, #' '		// > ' '?
	bgt	2b			// keep looking

	ldr	x0, =word_buffer	// address
	sub	x1, x4, x0		// length

        POPPSP  lr
        POPPSP  x4
        ret
3:
	bl	_key
	cmp	x0, #'\n'		// eol?
	bne	3b			// keep looking
	b	1b

	.data
word_buffer:
	.space 32

	defcode "?words",6,,qwords,word
        PUSHPSP x4
        PUSHPSP x5
        PUSHPSP x6
        PUSHPSP x7
        PUSHPSP lr
        PUSHPSP x21
        PUSHPSP x22
        PUSHPSP x23

	ldr	x1, =crnl		// cr newline
	mov	x2, #2
        bl      _tell

	ldr	x0, =var_latest
	ldr	x0, [x0]		// current dictionary pointer
1:
	cmp	x0, #0			// NULL?
	beq	4f			// end of list!

	// Find the name length and pointer for this entry.
	ldrb	w3,  [x0, #8]		// flags
	and	x21, x3, #(f_hidden)	// hidden flag
	ldrb	w22, [x0, #9]		// name length
	add	x23, x0, #10		// name pointer

	// And print it out with a cr/nl pair.
        PUSHPSP x0
        PUSHPSP x1
        PUSHPSP x2
        PUSHPSP x3
        PUSHPSP x4

        mov     x1, x23
        mov     x2, x22
        bl      _tell

	cbz	x21, 2f 		// branch if hidden zero
	ldr	x1, =hmsg		// address of hidden msg
	mov	x2, #hmsgend-hmsg	// length of hidden msg
        bl      _tell

2:	ldr	x1, =crnl		// cr newline
	mov	x2, #2
        bl      _tell

        POPPSP  x4
        POPPSP  x3
        POPPSP  x2
        POPPSP  x1
        POPPSP  x0

	// x2 = x3, but x3 can be destroyed in the loop
	ldr	x0, [x0]		// previous dictionary pointer
	b	1b			// try again
4:
        POPPSP  x23
        POPPSP  x22
        POPPSP  x21
        POPPSP  lr
        POPPSP  x7
        POPPSP  x6
        POPPSP  x5
        POPPSP  x4
	next


/*
	As well as reading in words we'll need to read in numbers and for that we are using a function
	called NUMBER.  This parses a numeric string such as one returned by WORD and pushes the
	number on the parameter stack.

	The function uses the variable BASE as the base (radix) for conversion, so for example if
	BASE is 2 then we expect a binary number.  Normally BASE is 10.

	If the word starts with a '-' character then the returned value is negative.

	If the string can't be parsed as a number (or contains characters outside the current BASE)
	then we need to return an error indication.  So NUMBER actually returns two items on the stack.
	At the top of stack we return the number of unconverted characters (ie. if 0 then all characters
	were converted, so there is no error).  Second from top of stack is the parsed number or a
	partial value if there was an error.
*/

	defcode "number",6,,number,qwords
	POPPSP	x1		// length of string
	POPPSP	x0		// address of string
	bl	_number
	PUSHPSP	x0		// number
	PUSHPSP	x1		// # unparsed
	next
_number:
	// NUMBER(address: x0, length: x1) (number: x0, unparsed: x1)
        PUSHPSP x4
        PUSHPSP x5
        PUSHPSP x6
        PUSHPSP x7
        PUSHPSP lr

	mov	x2, x0		// address
	mov	x0, #0		// number
	cmp	x1, #0		// length <= 0?
	ble	5f		// really an error, but returns 0 anyway

	ldr	x4, =var_base
	ldr	x4, [x4]	// get BASE
	ldrb	w5, [x2], #1	// get character and increment address
	mov	x7, #0		// set negative flag false
	cmp	x5, #'-'	// leading '-'?
	bne	2f		// nope, try to parse as digit

	mov	x7, #1		// set negative flag true
	subs	x1, x1, #1	// decrement length
	bpl	1f		// >0 so keep going

	mov	x1, #1		// just a sign, no digits, signal an error
	b	5f		// error!
1:
	mul	x6, x0, x4	// number = number * BASE
	mov	x0, x6		// (need to use another register for mul to avoid warning)
	ldrb	w5, [x2], #1	// get character and increment address
2:
	subs	x5, x5, #'0'	// try lower digit bound
	bmi	4f		// nope, < '0' so we're done
	cmp	x5, #10		// try upper digit bound
	blt	3f		// yes, we got one!
	subs	x5, x5, #49	// try lower char bound (49 is 'a'-'0')
	bmi	4f		// nope, < 'a' so we're done
	add	x5, x5, #10	// adjust for first 10 digit values before 'a'
3:
	cmp	x5, x4		// >= BASE?
	bge	4f		// yep, we're done

	// finally, add new digit to number and loop
	add	x0, x0, x5
	subs	x1, x1, #1
	bne	1b
4:
	cmp	x7, #1		// check negative flag
        cneg    x0, x0, eq      // If equal, negate x0
5:
        POPPSP  lr
        POPPSP  x7
        POPPSP  x6
        POPPSP  x5
        POPPSP  x4
	ret

/*
	DICTIONARY LOOK UPS ----------------------------------------------------------------------

	We're building up to our prelude on how FORTH code is compiled, but first we need yet more infrastructure.

	The FORTH word FIND takes a string (a word as parsed by WORD -- see above) and looks it up in the
	dictionary.  What it actually returns is the address of the dictionary header, if it finds it,
	or 0 if it didn't.

	So if DOUBLE is defined in the dictionary, then WORD DOUBLE FIND returns the following pointer:

    pointer to this
	|
	|
	V
	+---------+---+---+---+---+---+---+---+---+------------+------------+------------+------------+
	| LINK    | 6 | D | O | U | B | L | E | 0 | DOCOL      | DUP        | +          | EXIT       |
	+---------+---+---+---+---+---+---+---+---+------------+------------+------------+------------+

	See also >CFA and >dfa.

	FIND doesn't find dictionary entries which are flagged as HIDDEN.  See below for why.
*/

	defcode "find",4,,find,number
	POPPSP	x1			// length of string
	POPPSP	x0			// address of string
	bl	_find
	PUSHPSP	x0			// address of dictionary entry (or 0)
	next
_find:
	// FIND (address: x0, length: x1) (address: x0)
        PUSHPSP x4
        PUSHPSP x5
        PUSHPSP x6
        PUSHPSP x7
        PUSHPSP lr

	mov	x2, x1			// length
	mov	x1, x0			// address
	ldr	x0, =var_latest
	ldr	x0, [x0]		// current dictionary pointer
1:
	cmp	x0, #0			// NULL?
	beq	4f			// end of list!

	ldrb	w3, [x0, #8]		// flags
	and	x3, x3, #(f_hidden)
	cbnz	x3, 2f 			// branch if hidden non zero
	ldrb	w3, [x0, #9]		// len of word we're checking
        cmp     x3, x2                  // check if lengths are equal
        bne     2f                      // if not don't bother looking at the chars

	// we know that x2 = x3, but x3 can be destroyed in the loop
	mov	x4, x1			// x4 <- first letter of input word
	mov	x5, x0                  // addr of word we're checking
	add	x5, x5, #10		// x5 <- first letter of word we're checking
10:
	ldrb 	w6, [x4], #1		// get char A, increment ptr
	ldrb	w7, [x5], #1		// get char B, increment ptr
	cmp	x6, x7			// A = B?
	bne	2f			// nope
	subs	x3, x3, #1		// decrement
	bne	10b			// len > 0, keep going

	// strings are equal, x0 is the correct entry pointer
	b	4f

2:      // names don't match, try the previous word in the dictionary
	ldr	x0, [x0]		// previous dictionary pointer
	b	1b			// try again
4:
        POPPSP  lr
        POPPSP  x7
        POPPSP  x6
        POPPSP  x5
        POPPSP  x4
	ret

/*
	FIND returns the dictionary pointer, but when compiling we need the codeword pointer (recall
	that FORTH definitions are compiled into lists of codeword pointers).  The standard FORTH
	word >CFA turns a dictionary pointer into a codeword pointer.

	The example below shows the result of:

		WORD DOUBLE FIND >CFA

	FIND returns a pointer to this
	|				>CFA converts it to a pointer to this
	|					        |
	V		  			        V
	+-------+-------+---+---+---+---+---+---+---+---+------------+------------+------------+------------+
	| LINK  | FLAGS | 6 | D | O | U | B | L | E | 0 | DOCOL      | DUP        | +          | EXIT       |
	+-------+-------+---+---+---+---+---+---+---+---+------------+------------+------------+------------+
						         codeword

	Notes:

	Because names vary in length, this isn't just a simple increment.

	In this FORTH you cannot easily turn a codeword pointer back into a dictionary entry pointer, but
	that is not true in most FORTH implementations where they store a back pointer in the definition
	(with an obvious memory/complexity cost).  The reason they do this is that it is useful to be
	able to go backwards (codeword -> dictionary entry) in order to decompile FORTH definitions
	quickly.

	What does CFA stand for?  My best guess is "Code Field Address".
*/

	defcode ">cfa",4,,tcfa,find
	POPPSP	x0
	bl	_tcfa
	PUSHPSP	x0
	next
_tcfa:
	// TCFA (address: x0) (address: x0)
	add	x0, x0, #8+2+30		// header length is 40 bytes.
	ret

/*
	Related to >CFA is >dfa which takes a dictionary entry address as returned by FIND and
	returns a pointer to the first data field.

	FIND returns a pointer to this
	|				>CFA converts it to a pointer to this
	|					   |
	|					   |	>dfa converts it to a pointer to this
	|					   |		 |
	V					   V		 V
	+---------+---+---+---+---+---+---+---+---+------------+------------+------------+------------+
	| LINK    | 6 | D | O | U | B | L | E | 0 | DOCOL      | DUP        | +          | EXIT       |
	+---------+---+---+---+---+---+---+---+---+------------+------------+------------+------------+
						   codeword

	(Note to those following the source of FIG-FORTH / ciforth: My >dfa definition is
	different from theirs, because they have an extra indirection).

	You can see that >dfa is easily defined in FORTH just by adding 4 to the result of >CFA.
*/

	defword ">dfa",4,,tdfa,tcfa
	.quad tcfa		// >CFA		(get code field address)
	.quad incr4		// 4+		(add 8 to it to get to next word)
        .quad incr4		// 4+
	.quad exit		// EXIT		(return from FORTH word)

/*
	COMPILING ----------------------------------------------------------------------

	Now we'll talk about how FORTH compiles words.  Recall that a word definition looks like this:

		: DOUBLE DUP + ;

	and we have to turn this into:

	  pointer to previous word
	   ^
	   |
	+--|------+---+---+---+---+---+---+---+---+------------+------------+------------+------------+
	| LINK    | 6 | D | O | U | B | L | E | 0 | DOCOL      | DUP        | +          | EXIT       |
	+---------+---+---+---+---+---+---+---+---+------------+--|---------+------------+------------+
           ^       len                         pad  codeword      |
	   |							  V
	  LATEST points here				points to codeword of DUP

	There are several problems to solve.  Where to put the new word?  How do we read words?  How
	do we define the words : (COLON) and ; (SEMICOLON)?

	FORTH solves this rather elegantly and as you might expect in a very low-level way which
	allows you to change how the compiler works on your own code.

	FORTH has an INTERPRET function (a true interpreter this time, not DOCOL) which runs in a
	loop, reading words (using WORD), looking them up (using FIND), turning them into codeword
	pointers (using >CFA) and deciding what to do with them.

	What it does depends on the mode of the interpreter (in variable STATE).

	When STATE is zero, the interpreter just runs each word as it looks them up.  This is known as
	immediate mode.

	The interesting stuff happens when STATE is non-zero -- compiling mode.  In this mode the
	interpreter appends the codeword pointer to user memory (the HERE variable points to the next
	free byte of user memory -- see DATA SEGMENT section below).

	So you may be able to see how we could define : (COLON).  The general plan is:

	(1) Use WORD to read the name of the function being defined.

	(2) Construct the dictionary entry -- just the header part -- in user memory:

    pointer to previous word (from LATEST)			+-- Afterwards, HERE points here, where
	   ^							|   the interpreter will start appending
	   |							V   codewords.
	+--|------+---+---+---+---+---+---+---+---+------------+
	| LINK    | 6 | D | O | U | B | L | E | 0 | DOCOL      |
	+---------+---+---+---+---+---+---+---+---+------------+
                   len                         pad  codeword

	(3) Set LATEST to point to the newly defined word, ...

	(4) .. and most importantly leave HERE pointing just after the new codeword.  This is where
	    the interpreter will append codewords.

	(5) Set STATE to 1.  This goes into compile mode so the interpreter starts appending codewords to
	    our partially-formed header.

	After : has run, our input is here:

	: DOUBLE DUP + ;
	         ^
		 |
		Next byte returned by KEY will be the 'D' character of DUP

	so the interpreter (now it's in compile mode, so I guess it's really the compiler) reads "DUP",
	looks it up in the dictionary, gets its codeword pointer, and appends it:

									     +-- HERE updated to point here.
									     |
									     V
	+---------+---+---+---+---+---+---+---+---+------------+------------+
	| LINK    | 6 | D | O | U | B | L | E | 0 | DOCOL      | DUP        |
	+---------+---+---+---+---+---+---+---+---+------------+------------+
                   len                         pad  codeword

	Next we read +, get the codeword pointer, and append it:

											  +-- HERE updated to point here.
											  |
											  V
	+---------+---+---+---+---+---+---+---+---+------------+------------+------------+
	| LINK    | 6 | D | O | U | B | L | E | 0 | DOCOL      | DUP        | +          |
	+---------+---+---+---+---+---+---+---+---+------------+------------+------------+
                   len                         pad  codeword

	The issue is what happens next.  Obviously what we _don't_ want to happen is that we
	read ";" and compile it and go on compiling everything afterwards.

	At this point, FORTH uses a trick.  Remember the length byte in the dictionary definition
	isn't just a plain length byte, but can also contain flags.  One flag is called the
	IMMEDIATE flag (F_IMMED in this code).  If a word in the dictionary is flagged as
	IMMEDIATE then the interpreter runs it immediately _even if it's in compile mode_.

	This is how the word ; (SEMICOLON) works -- as a word flagged in the dictionary as IMMEDIATE.

	And all it does is append the codeword for EXIT on to the current definition and switch
	back to immediate mode (set STATE back to 0).  Shortly we'll see the actual definition
	of ; and we'll see that it's really a very simple definition, declared IMMEDIATE.

	After the interpreter reads ; and executes it 'immediately', we get this:

	+---------+---+---+---+---+---+---+---+---+------------+------------+------------+------------+
	| LINK    | 6 | D | O | U | B | L | E | 0 | DOCOL      | DUP        | +          | EXIT       |
	+---------+---+---+---+---+---+---+---+---+------------+------------+------------+------------+
                   len                         pad  codeword					       ^
												       |
												      HERE
	STATE is set to 0.

	And that's it, job done, our new definition is compiled, and we're back in immediate mode
	just reading and executing words, perhaps including a call to test our new word DOUBLE.

	The only last wrinkle in this is that while our word was being compiled, it was in a
	half-finished state.  We certainly wouldn't want DOUBLE to be called somehow during
	this time.  There are several ways to stop this from happening, but in FORTH what we
	do is flag the word with the HIDDEN flag (F_HIDDEN in this code) just while it is
	being compiled.  This prevents FIND from finding it, and thus in theory stops any
	chance of it being called.

	The above explains how compiling, : (COLON) and ; (SEMICOLON) works and in a moment I'm
	going to define them.  The : (COLON) function can be made a little bit more general by writing
	it in two parts.  The first part, called CREATE, makes just the header:

						   +-- Afterwards, HERE points here.
						   |
						   V
	+---------+---+---+---+---+---+---+---+---+
	| LINK    | 6 | D | O | U | B | L | E | 0 |
	+---------+---+---+---+---+---+---+---+---+
                   len                         pad

	and the second part, the actual definition of : (COLON), calls CREATE and appends the
	DOCOL codeword, so leaving:

								+-- Afterwards, HERE points here.
								|
								V
	+---------+---+---+---+---+---+---+---+---+------------+
	| LINK    | 6 | D | O | U | B | L | E | 0 | DOCOL      |
	+---------+---+---+---+---+---+---+---+---+------------+
                   len                         pad  codeword

	CREATE is a standard FORTH word and the advantage of this split is that we can reuse it to
	create other types of words (not just ones which contain code, but words which contain variables,
	constants and other data).
*/

	defcode "create",6,,create,tdfa // ( addr len -- )
	POPPSP	x1                      // name length
	POPPSP	x0                      // name address

	ldr	x2, =var_here           // address of HERE
	ldr	x3, [x2]                // x3 <- value of HERE, address of new header
	ldr	x4, =var_latest         // address of LATEST
	ldr	x5, [x4]                // x5 <- value of LATEST, link pointer
	str	x3, [x4]                // update LATEST to refer to new header
	str	x5, [x3], #8            // store link pointer in header, increment header

	strb	wzr, [x3], #1	        // store flag byte, increment header
	strb	w1, [x3], #1	        // store name length byte, increment header

	mov	x16, #30
	sub	x16, x16, x1

	// Copy the name into the definition.
1:
	cmp	x1, #0
        b.eq    2f
	ldrb	w4, [x0], #1           // get character, increment
	strb	w4, [x3], #1	        // put character, increment header
	subs	x1, x1, #1              // decrement length
	bne	1b

	// Pad out the name to 30 bytes with commas.
2:
	mov	w15, ','
3:
	cmp	x16, #0
        b.eq    4f
	strb	w15, [x3], #1	        // put character, increment header
	subs	x16, x16, #1            // decrement length
	bne	3b

4:
	add	x3, x3, #7              // align to 8 byte boundary
	and	x3, x3, #~7

	str	x3, [x2]                // update HERE
	next

/*
	Because I want to define : (COLON) in FORTH, not assembler, we need a few more FORTH words
	to use.

	The first is , (COMMA) which is a standard FORTH word which appends a 32 bit integer to the user
	memory pointed to by HERE, and adds 4 to HERE.  So the action of , (COMMA) is:

							previous value of HERE
								 |
								 V
	+---------+---+---+---+---+---+---+---+---+-- - - - - --+------------+
	| LINK    | 6 | D | O | U | B | L | E | 0 |             |  <data>    |
	+---------+---+---+---+---+---+---+---+---+-- - - - - --+------------+
                   len                         pad		              ^
									      |
									new value of HERE

	and <data> is whatever 32 bit integer was at the top of the stack.

	, (COMMA) is quite a fundamental operation when compiling.  It is used to append codewords
	to the current word that is being compiled.
*/

	defcode ",",1,,comma,create
	POPPSP	x0                      // Code pointer to store.
	bl	_comma
	next
_comma:
	// COMMA (codeword: x0) ()
	ldr	x1, =var_here           // address of HERE
	ldr	x2, [x1]                // value of HERE
	str	x0, [x2], #8            // store it and increment x2
	str	x2, [x1]	        // update HERE
	ret

/*
	Our definitions of : (COLON) and ; (SEMICOLON) will need to switch to and from compile mode.

	Immediate mode vs. compile mode is stored in the global variable STATE, and by updating this
	variable we can switch between the two modes.

	For various reasons which may become apparent later, FORTH defines two standard words called
	[ and ] (LBRAC and RBRAC) which switch between modes:

	Word	Assembler	Action		Effect
	[	LBRAC		STATE := 0	Switch to immediate mode.
	]	RBRAC		STATE := 1	Switch to compile mode.

	[ (LBRAC) is an IMMEDIATE word.  The reason is as follows: If we are in compile mode and the
	interpreter saw [ then it would compile it rather than running it.  We would never be able to
	switch back to immediate mode!  So we flag the word as IMMEDIATE so that even in compile mode
	the word runs immediately, switching us back to immediate mode.
*/

	defcode "[",1,f_immed,lbrac,comma
	ldr	x0, =var_state          // address of STATE
	str	xzr, [x0]               // store 0 in STATE
	next

	defcode "]",1,,rbrac,lbrac
	ldr	x0, =var_state          // address of STATE
	mov	x1, #1                  // put a 1 in the register
	str	x1, [x0]                // store 1 in STATE
	next

/*

	Now we can define : (COLON) using CREATE.  It just calls CREATE, appends DOCOL (the codeword), sets
	the word HIDDEN and goes into compile mode.

*/

	defword ":",1,,colon,rbrac
	.quad word                      // Get the name of the new word
	.quad create                    // CREATE the dictionary entry / header
	.quad lit, docol, comma         // Append DOCOL  (the codeword).
	.quad latest, fetch, hidden     // Make the word hidden (see below for definition).
	.quad rbrac                     // Go into compile mode.
	.quad exit                      // Return from the function.

/*
	; (SEMICOLON) is also elegantly simple.  Notice the F_IMMED flag.
*/

	defword ";",1,f_immed,semicolon,colon
	.quad lit, exit, comma          // Append EXIT (so the word will return).
	.quad latest, fetch, hidden     // Toggle hidden flag -- unhide the word (see below for definition).
	.quad lbrac                     // Go back to IMMEDIATE mode.
	.quad exit                      // Return from the function.

/*
	EXTENDING THE COMPILER ----------------------------------------------------------------------

	Words flagged with IMMEDIATE (F_IMMED) aren't just for the FORTH compiler to use.  You can define
	your own IMMEDIATE words too, and this is a crucial aspect when extending basic FORTH, because
	it allows you in effect to extend the compiler itself.  Does gcc let you do that?

	Standard FORTH words like IF, WHILE, ." and so on are all written as extensions to the basic
	compiler, and are all IMMEDIATE words.

	The IMMEDIATE word toggles the F_IMMED (IMMEDIATE flag) on the most recently defined word,
	or on the current word if you call it in the middle of a definition.

	Typical usage is:

	: MYIMMEDWORD IMMEDIATE
		...definition...
	;

	but some FORTH programmers write this instead:

	: MYIMMEDWORD
		...definition...
	; IMMEDIATE

	The two usages are equivalent, to a first approximation.
*/

	defcode "immediate",9,f_immed,immediate,semicolon
	ldr	x0, =var_latest		// address of LATEST
	ldr	x0, [x0]		// value of LATEST
	ldrb	w1, [x0, #8]		// get flag byte
	eor	x1, x1, #f_immed	// toggle IMMED bit
	strb	w1, [x0, #8]		// update flag byte
	next

/*
	'addr HIDDEN' toggles the hidden flag (F_HIDDEN) of the word defined at addr.  To hide the
	most recently defined word (used above in : and ; definitions) you would do:

		LATEST @ HIDDEN

	'hide word' toggles the flag on a named 'word'.

	Setting this flag stops the word from being found by FIND, and so can be used to make 'private'
	words.  For example, to break up a large word into smaller parts you might do:

		: SUB1 ... subword ... ;
		: SUB2 ... subword ... ;
		: SUB3 ... subword ... ;
		: MAIN ... defined in terms of SUB1, SUB2, SUB3 ... ;
		hide SUB1
		hide SUB2
		hide SUB3

	After this, only MAIN is 'exported' or seen by the rest of the program.
*/

	defcode "hidden",6,,hidden,immediate
	POPPSP	x0			// dictionary entry
	ldrb	w1, [x0, #8]		// get flag byte
	eor	x1, x1, #f_hidden	// toggle HIDDEN bit
	strb	w1, [x0, #8]		// update flag byte
	next

        defword "hide",4,,hide,hidden
	.quad word		// Get the word (after HIDE).
	.quad find		// Look up in the dictionary.
	.quad hidden		// Set F_HIDDEN flag.
	.quad exit		// Retu

/*
	' (TICK) is a standard FORTH word which returns the codeword pointer of the next word.

	The common usage is:

	' FOO ,

	which appends the codeword of FOO to the current word we are defining (this only works in compiled code).

	You tend to use ' in IMMEDIATE words.  For example an alternate (and rather useless) way to define
	a literal 2 might be:

	: LIx2 IMMEDIATE
		' LIT ,		\ Appends LIT to the currently-being-defined word
		2 ,		\ Appends the number 2 to the currently-being-defined word
	;

	So you could do:

	: double LIx2 * ;

	(If you don't understand how LIx2 works, then you should review the material about compiling words
	and immediate mode).

	This definition of ' uses a cheat which I copied from buzzard92.  As a result it only works in
	compiled code.  It is possible to write a version of ' based on WORD, FIND, >CFA which works in
	immediate mode too.
*/

	defcode "'",1,,tick,hide
	ldr	x0, [NIP], #8   	// load address of next word from NIP, increment NIP to skip it
	PUSHPSP	x0
	next

/*
	BRANCHING ----------------------------------------------------------------------

	It turns out that all you need in order to define looping constructs, IF-statements, etc.
	are two primitives.

	BRANCH is an unconditional branch. 0BRANCH is a conditional branch (it only branches if the
	top of stack is zero).

	The diagram below shows how BRANCH works in some imaginary compiled word.  When BRANCH executes,
	%esi starts by pointing to the offset field (compare to LIT above):

	+---------------------+-------+---- - - ---+------------+------------+---- - - - ----+------------+
	| (Dictionary header) | DOCOL |            | BRANCH     | offset     | (skipped)     | word       |
	+---------------------+-------+---- - - ---+------------+-----|------+---- - - - ----+------------+
								   ^  |			      ^
								   |  |			      |
								   |  +-----------------------+
								  %esi added to offset

	The offset is added to %esi to make the new %esi, and the result is that when next runs, execution
	continues at the branch target.  Negative offsets work as expected.

	0BRANCH is the same except the branch happens conditionally.

	Now standard FORTH words such as IF, THEN, ELSE, WHILE, REPEAT, etc. can be implemented entirely
	in FORTH.  They are IMMEDIATE words which append various combinations of BRANCH or 0BRANCH
	into the word currently being compiled.

	As an example, code written like this:

		condition-code IF true-part THEN rest-code

	compiles to:

		condition-code 0BRANCH OFFSET true-part rest-code
					  |		^
					  |		|
					  +-------------+
*/

	defcode "branch",6,,branch,tick
	ldr	x0, [NIP]	// offset to add
	add	NIP, NIP, x0	// add it!
	next

	defcode "0branch",7,,zbranch,branch
	POPPSP	x0
	cmp	x0, #0		// top of stack zero?
	beq	code_branch	// yes, do the branch
	add	NIP, NIP, #8	// no, skip the offset
	next

/*
	LITERAL STRINGS ----------------------------------------------------------------------

	LITSTRING is a primitive used to implement the ." and S" operators (which are written in
	FORTH).  See the definition of those operators later.

	TELL just prints a string.  It's more efficient to define this in assembly because we
	can make it a single Linux syscall.
*/

	defcode "litstring",9,,litstring,zbranch
	ldr	x0, [NIP], #8	// get length of string, increment
	PUSHPSP	NIP		// push address of string
	PUSHPSP	x0		// push length of string
	add	NIP, NIP, x0	// skip past the string
	add	NIP, NIP, #7	// align
	and	NIP, NIP, #~7
	next

        // ( addr length -- ) writes a string to output
	defcode "tell",4,,tell,litstring
        POPPSP  x2                      // x2 <- len
        POPPSP  x1                      // x1 <- addr
        bl      _tell
	next

_tell:
        PUSHPSP lr
1:      ldrb    w0, [x1], #1
        bl      _con_out
        subs    x2, x2, #1
        bgt     1b
        POPPSP  lr
        ret

/*
	QUIT AND INTERPRET ----------------------------------------------------------------------

	QUIT is the first FORTH function called, almost immediately after the FORTH system "boots".
	As explained before, QUIT doesn't "quit" anything.  It does some initialisation (in particular
	it clears the return stack) and it calls INTERPRET in a loop to interpret commands.  The
	reason it is called QUIT is because you can call it from your own FORTH words in order to
	"quit" your program and start again at the user prompt.

	INTERPRET is the FORTH interpreter ("toploop", "toplevel" or "REPL" might be a more accurate
	description -- see: http://en.wikipedia.org/wiki/REPL).
*/

	defword "quit",4,,quit,tell
	.quad rz,rspstore	// R0 RSP!, clear the return stack
	.quad interpret		// interpret the next word
	.quad branch,-16	// and loop (indefinitely)

/*
	This interpreter is pretty simple, but remember that in FORTH you can always override
	it later with a more powerful one!
 */

	defcode "interpret",9,,interpret,quit
	mov	x7, #0			// interpret_is_lit = 0

	bl	_word			// returns x0 = address, x1 = length
	mov	x4, x0			// save word in x4, x5
	mov	x5, x1

        // is it in the dictionary?
	bl	_find			// returns x0 = dictionary entry
	cmp	x0, #0			// = NULL?
	beq	1f			// not found!

	// found in dictionary, check if it's immediate
	ldrb	w6, [x0, #8]		// load length/flags byte
	bl	_tcfa			// returns x0 = codeword pointer
	tst	w6, #f_immed		// test immediate flag
	bne	4f			// if IMMED, jump straight to executing
	b	2f			// else, jump to compile/execute

1:	// not in dictionary, check if it's a number
	add	x7, x7, #1		// interpret_is_lit = 1
	mov	x0, x4			// address
	mov	x1, x5			// length
	bl	_number			// returns x0 = number, x1 = unparsed
	cmp	x1, #0			// unparsed > 0?
	bne	6f			// error!

	mov	x6, x0			// number
	ldr	x0, =lit		// codeword is LIT

2:	// are we compiling or executing?
	ldr	x2, =var_state		// address of STATE
	ldr	x2, [x2]		// value of STATE
	cmp	x2, #0			// STATE == 0?
	beq	4f			// jump straight to execute!

	// compiling, append word to current dictionary definition
	bl	_comma			// expects codeword in x0
	cmp	x7, #0			// interpret_is_lit == 0?
	beq	3f			// yep, so we're done

	mov	x0, x6			// number
	bl	_comma			// expects codeword in x0
3:
	next

4:	// executing, so run the word
	cmp	x7, #0			// interpret_is_lit != 0?
	bne	5f			// yep, so let's push

	ldr	x1, [x0]                // not a literal, execute now
	br	x1

5:	// push literal on the stack
	PUSHPSP	x6
	next

6:
	// parse error
	ldr	x1, =errmsg		// address
	mov	x2, #errmsgend-errmsg	// length
        bl      _tell                   // display it

        mov     x1, x4                  // address of word
        mov     x2, x5                  // length of word
        bl      _tell

	ldr	x1, =errmsgnl
	mov	x2, #errmsgnlend-errmsgnl
        bl      _tell

	// reinitialize data stack
        ldr     x9, =data_stack_top     // get the top of the parameter stack
        mov     PSP, x9                 // initialize parameter stack
        RESET_INPUT                     // stop reading files

	next

	.section .rodata
errmsg: .ascii "PARSE ERROR: '"
errmsgend:
errmsgnl: .ascii "'\r\n"
errmsgnlend:

crnl:	.ascii "\r\n"

hmsg: .ascii " (hidden) "
hmsgend:

hellomsg: .ascii "Hello world!\r\n"
hellomsgend:

testmsg: .ascii "Testing!\r\n"
testmsgend:
/*
	ODDS AND ENDS ----------------------------------------------------------------------

	CHAR puts the ASCII code of the first character of the following word on the stack.  For
	example CHAR A puts 65 on the stack.

	EXECUTE is used to run execution tokens.  See the discussion of execution tokens in the
	FORTH code for more details.

	In this FORTH, EXECUTE is the last word in the built-in (assembler) dictionary so we
	initialise the LATEST variable to point to it.  This means that if you want to extend the
	assembler part, you must put new words before EXECUTE, or else change how LATEST is
	initialised.

*/

<<<<<<< HEAD
		// Simple test word.
        defcode "hello",5,,hello,interpret
=======
        defcode "fence",5,,fence,interpret
        dmb     st                      // memory barrier. this is too pessimistic it will be slow
        next

        // Data cache clean
        // Note: this operates on an entire cache line
        defcode "dcc",3,,dcclean,fence
        POPPSP  x0
        dc      cvac, x0
        next

        // Data cache invalidate
        // Note: this operates on an entire cache line
        defcode "dci",3,,dcinval,dcclean
        POPPSP  x0
        dc      ivac, x0
        next

        // Data cache clean and invalidate
        // Note: this operates on an entire cache line
        defcode "dcci",4,,dccleaninval,dcinval
        POPPSP  x0
        dc      civac, x0
        next

	// Simple test word.
        defcode "hello",5,,hello,dccleaninval
>>>>>>> ce51b66b
	ldr	x1, =hellomsg		// address
	mov	x2, #hellomsgend-hellomsg	// length
        bl      _tell
	next

	// Word to test the call subroutine instructions.

        defcode "test-call",9,,test_call,hello
	adr     x30,#24 	// 0: Load return address
	adr	x17,#12		// 4: Load addr of f address
	ldr	x17,[x17]     	// 8: Load f address
	br	x17          	// 12:Branch to f
	.ascii	"ADDRESSX"	// 16: address of message f
	mov	x19, #42	// 24: Some place to come back to
	next

_saymsg:
        stp     x30, x1, [sp, #-16]!
	ldr	x1, =testmsg		// address
	mov	x2, #testmsgend-testmsg	// length
        bl      _tell
        ldp     x30, x1, [sp], #16
	ret

	// Example of a secondary in assembly.
        defword "hellohello",10,,hellohello,test_call
	.quad hello
	.quad hello
	.quad exit		// Return


	defcode "char",4,,char,hellohello
	bl	_word			// returns x0 = address, x1 = length
	ldrb	w0, [x0]		// get first character
	PUSHPSP	x0			// push it
	next

	defcode "execute",7,,execute,char
	POPPSP	x0			// grab execution token, whatever that is?
	br	x0			// jump to it (execution token's next will continue)

/*
	DATA SEGMENT ----------------------------------------------------------------------

	Here we set up the data segment, used for user definitions and variously known as just
	the 'data segment', 'user memory' or 'user definitions area'.  It is an area of memory which
	grows upwards and stores both newly-defined FORTH words and global variables of various
	sorts.

	It is completely analogous to the C heap, except there is no generalised 'malloc' and 'free'
	(but as with everything in FORTH, writing such functions would just be a Simple Matter
	Of Programming).  Instead in normal use the data segment just grows upwards as new FORTH
	words are defined/appended to it.

        Without an underlying operating system, we have to get the addresses from _somewhere_. In
        this forth, we will require that the kernel binary supplies these addresses in the form of
        linker symbols.

        The parameter stack grows downward from _forth_pstack_high toward _forth_pstack_low.

        Similarly, the return stack grows downward from _forth_rstack_high toward _forth_rstack_low.

        At this time, we make absolutely no attempt to protect memory. Stack overflow is a real
        possibility.

*/

        .text
	.set INITIAL_DATA_SEGMENT_SIZE,65536

create_data_segment:

        ret


// debugging helper for assembly words
// expects address in x0, length in x1
// controlled by PONG FORTH variable
// use DONG word to toggle ON/OFF

        // clobbers: x0, x1, x2, x4, x5

        .text
debug_pong:
        stp     x30, xzr, [sp, #-16]!
	mov	x4, x0
	mov	x5, x1

	ldr	x0, =var_pong
	ldr	x0, [x0]
	cmp	x0, #0
	beq	1f

	ldr	x1, =rmsg		// address
	mov	x2, #rmsgend-rmsg	// length
        bl      _tell

	mov	x1, x4                  // address
	mov	x2, x5                  // length
        bl      _tell

	ldr	x1, =rmsgnl		// address
	mov	x2, #2			// length
        bl      _tell
1:
        ldp     x30, xzr, [sp], #16
	ret

	.section .rodata
rmsg: .ascii "WORD: "
rmsgend:
rmsgnl: .ascii "\r\n"

        .align 3
initfile:
        .incbin "jonesforth.f"
        .quad 0
mailbox_src:
        .incbin "mailbox.f"
        .quad 0
video_src:
        .incbin "video.f"
        .quad 0
sdcard_src:
        .incbin "sdcard.f"
        .quad 0

/*
	We allocate static space for the various stacks and buffers.
*/
	.set RETURN_STACK_SIZE,8*1024      // 8K
        .set DATA_STACK_SIZE,8*1024        // 8K
        .set INPUT_STACK_SIZE,64*8         // 128b ( allows 8 nested input sources )
        .set BUFFER_SIZE,4096              // 4K

	.bss
/* FORTH return stack */
	.align 12
return_stack:
	.space RETURN_STACK_SIZE
return_stack_top:

/* FORTH parameter stack */
        .align 12
data_stack:
        .space DATA_STACK_SIZE
data_stack_top:

/* Input stack */
        .align 12
input_stack:
        .space INPUT_STACK_SIZE
input_stack_top:

	.align 12
/* This is used as a temporary input buffer when reading from files or the terminal. */
buffer:
	.space BUFFER_SIZE

        .align 12
data_segment:
        // data segment starts here and takes the rest of the memory
        // space.


/*
	START OF FORTH CODE ----------------------------------------------------------------------

	We've now reached the stage where the FORTH system is running and self-hosting.  All further
	words can be written as FORTH itself, including words like IF, THEN, .", etc which in most
	languages would be considered rather fundamental.

	I used to append this here in the assembly file, but I got sick of fighting against gas's
	crack-smoking (lack of) multiline string syntax.  So now that is in a separate file called
	jonesforth.f

	If you don't already have that file, download it from http://annexia.org/forth in order
	to continue the tutorial.
*/<|MERGE_RESOLUTION|>--- conflicted
+++ resolved
@@ -1429,7 +1429,7 @@
 ret_template_end:
 	
 	/* Plain old assembly language function. */
-	defconst "say-msg",7,,__say_msg,__f_hidden,_saymsg
+	defconst "say-msg",7,,__say_msg,sdcard,_saymsg
 
 	/* Instruction templates, used by compiler. */
 
@@ -1444,13 +1444,7 @@
 	the top of the return stack.
 */
 
-<<<<<<< HEAD
-
-
 	defcode ">r",2,,tor,__ret_template_len
-=======
-	defcode ">r",2,,tor,sdcard
->>>>>>> ce51b66b
 	POPPSP	x0                      // pop parameter stack into x0
 	PUSHRSP	x0                      // and push it onto the return stack
 	next
@@ -2681,10 +2675,6 @@
 
 */
 
-<<<<<<< HEAD
-		// Simple test word.
-        defcode "hello",5,,hello,interpret
-=======
         defcode "fence",5,,fence,interpret
         dmb     st                      // memory barrier. this is too pessimistic it will be slow
         next
@@ -2712,7 +2702,6 @@
 
 	// Simple test word.
         defcode "hello",5,,hello,dccleaninval
->>>>>>> ce51b66b
 	ldr	x1, =hellomsg		// address
 	mov	x2, #hellomsgend-hellomsg	// length
         bl      _tell
