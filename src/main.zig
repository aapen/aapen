const std = @import("std");
const config = @import("config");

const arch = @import("architecture.zig");
const qemu = @import("qemu.zig");
const heap = @import("heap.zig");
const frame_buffer = @import("frame_buffer.zig");
const fbcons = @import("fbcons.zig");
const bcd = @import("bcd.zig");
const forty = @import("forty/forth.zig");
const Forth = forty.Forth;
const raspi3 = @import("hal/raspi3.zig");
const spinlock = @import("spinlock.zig");
const Spinlock = spinlock.Spinlock;

pub const HAL = switch (config.board) {
    .pi3 => @import("hal/raspi3.zig"),
    inline else => @compileError("Unsupported board " ++ @tagName(config.board)),
};

pub const debug = @import("debug.zig");

pub const kprint = debug.kprint;

pub const std_options = struct {
    pub const log_level = .warn;
    pub const logFn = debug.log;
};

const Freestanding = struct {
    page_allocator: std.mem.Allocator,
};

var os = Freestanding{
    .page_allocator = undefined,
};

// mring is used for debugging low level issues (like when the serial
// port isn't working.)
const mring_space_bytes = 1024 * 1024;
export var mring_storage: [mring_space_bytes]u8 = undefined;
pub var mring: debug.MessageBuffer = undefined;
var mring_spinlock: Spinlock = undefined;

pub var hal: *HAL = undefined;
pub var board = HAL.BoardInfo{};
pub var kernel_heap: heap.Heap = undefined;
pub var fb: frame_buffer.FrameBuffer = frame_buffer.FrameBuffer{};
pub var frame_buffer_console: fbcons.FrameBufferConsole = undefined;
pub var interpreter: Forth = Forth{};
pub var global_unwind_point = arch.cpu.exceptions.UnwindPoint{
    .sp = undefined,
    .pc = undefined,
    .fp = undefined,
    .lr = undefined,
};

pub var uart_valid = false;
pub var console_valid = false;

fn kernelInit() void {
    // State: one core, no interrupts, no MMU, no heap Allocator, no
    // display, serial
    arch.cpu.mmu.init();

    mring_spinlock.init("kernel_message_ring");
    mring = debug.MessageBuffer.init(&mring_storage, &mring_spinlock) catch unreachable;
    mring.append("mring init");

    kernel_heap = heap.Heap.init(@intFromPtr(HAL.heap_start), HAL.heap_end);
    os.page_allocator = kernel_heap.allocator();

    if (HAL.init(os.page_allocator)) |h| {
        hal = h;
        HAL.serial_writer = .{ .context = h };
    } else |err| {
        mring.append("early error");
        mring.append(@errorName(err));
    }

    hal.serial.initializeUart();
    uart_valid = true;

<<<<<<< HEAD
    // State: one core, no interrupts, MMU, heap Allocator, no
    // display, no serial
    arch.cpu.init();
=======
    frame_buffer_console.serial = &hal.serial;
>>>>>>> 14555131

    // State: one core, no interrupts, MMU, heap Allocator, no display, serial
    arch.cpu.exceptions.init();

    // State: one core, interrupts, MMU, heap Allocator, no display, serial
    // hal.video_controller.allocFrameBuffer(&fb, 1024, 768, 8, &frame_buffer.default_palette);
    hal.video_controller.allocFrameBuffer(&fb, 1024, 768, 8, &frame_buffer.default_palette) catch |err| {
        mring.append("no video");
        kprint("Video init error {any}\n", .{err});
    };

    frame_buffer_console = fbcons.FrameBufferConsole.init(&fb, &hal.serial);
    console_valid = true;

    std.log.info("HAL initialized", .{});

    // State: one core, interrupts, MMU, heap Allocator, display, serial
    board.init(&os.page_allocator);
    hal.board_info_controller.inspect(&board) catch |err| {
        kprint("Board inspection error {any}\n", .{err});
    };

    // hal.timer.schedule(200000, printOneDot, &.{});

    kprint("Board model {s} (a {s}) with {?}MB\n\n", .{
        board.model.name,
        board.model.processor,
        board.model.memory,
    });
    kprint("    MAC address: {?}\n", .{board.device.mac_address});
    kprint("  Serial number: {?}\n", .{board.device.serial_number});
    kprint("Manufactured by: {?s}\n\n", .{board.device.manufacturer});

    diagnostics() catch |err| {
        std.log.err("Error printing diagnostics: {any}\n", .{err});
        hal.serial_writer.print("Error printing diagnostics: {any}\n", .{err}) catch {};
    };

<<<<<<< HEAD
    kprint("Executing on core {d}\n", .{arch.cpu.coreCurrent().core_id});
=======
    hal.usb.hostControllerInitialize() catch |err| {
        std.log.err("USB Host initialization: {any}\n", .{err});
    };
>>>>>>> 14555131

    interpreter.init(os.page_allocator, &frame_buffer_console) catch |err| {
        std.log.err("Forth init: {any}\n", .{err});
    };

    supplyAddress("fbcons", @intFromPtr(&frame_buffer_console));
    supplyAddress("fb", @intFromPtr(&fb));
    supplyAddress("board", @intFromPtr(&board));
    supplyAddress("hal", @intFromPtr(hal));

    arch.cpu.exceptions.markUnwindPoint(&global_unwind_point);
    global_unwind_point.pc = @as(u64, @intFromPtr(&repl));

    // State: one core, interrupts, MMU, heap Allocator, display,
    // serial, logging available, exception recovery available
    repl();

    // Does not return
    qemu.exit(0);

    unreachable;
}

fn printOneDot(_: ?*anyopaque) u32 {
    frame_buffer_console.emit('%');
    return 300000;
}

fn repl() callconv(.C) noreturn {
    while (true) {
        interpreter.repl() catch |err| {
            std.log.err("REPL error: {any}\n\nABORT.\n", .{err});
        };
    }
}

// TODO do we need both of these now?

fn supplyAddress(name: []const u8, addr: usize) void {
    interpreter.defineConstant(name, addr) catch |err| {
        std.log.warn("Failed to define {s}: {any}\n", .{ name, err });
    };
}

fn supplyUsize(name: []const u8, sz: usize) void {
    interpreter.defineConstant(name, sz) catch |err| {
        std.log.warn("Failed to define {s}: {any}\n", .{ name, err });
    };
}

fn diagnostics() !void {
    for (board.memory.regions.items) |r| {
        try r.print();
    }
    try kernel_heap.range.print();
    try fb.range.print();
}

export fn _start_zig(phys_boot_core_stack_end_exclusive: u64) noreturn {
    const registers = arch.cpu.registers;

    registers.sctlr_el1.write(.{
        .mmu_enable = .disable,
        .a = .disable,
        .sa = 0,
        .sa0 = 0,
        .naa = .trap_disable,
        .ee = .little_endian,
        .e0e = .little_endian,
        .i_cache = .disabled,
        .d_cache = .disabled,
        .wxn = 0,
    });

    // this is harmless at the moment, but it lets me get the code
    // infrastructure in place to make the EL2 -> EL1 transition
    registers.cnthctl_el2.modify(.{
        .el1pcen = .trap_disable,
        .el1pcten = .trap_disable,
    });

    // Zig and LLVM like to use vector registers. Must not trap on the
    // SIMD/FPE instructions for that to work.
    registers.cpacr_el1.write(.{
        .zen = .trap_none,
        .fpen = .trap_none,
        .tta = .trap_disable,
    });

    registers.cntvoff_el2.write(0);

    registers.hcr_el2.modify(.{ .rw = .el1_is_aarch64 });

    registers.spsr_el2.write(.{
        .m = .el1h,
        .d = .masked,
        .i = .masked,
        .a = .masked,
        .f = .masked,
    });

    // fake a return stack pointer and exception link register to a function
    // this function will begin executing when we do `eret` from here
    registers.elr_el2.write(@intFromPtr(&kernelInit));
    registers.sp_el1.write(phys_boot_core_stack_end_exclusive);

    asm volatile ("mov x29, xzr");
    asm volatile ("mov x30, xzr");

    arch.cpu.eret();

    unreachable;
}

const StackTrace = std.builtin.StackTrace;

pub fn panic(msg: []const u8, stack: ?*StackTrace, return_addr: ?usize) noreturn {
    @setCold(true);

    if (return_addr) |ret| {
        kprint("[{x:0>8}] {s}\n", .{ ret, msg });
    } else {
        kprint("[unknown] {s}\n", .{msg});
    }

    if (stack) |stack_trace| {
        for (stack_trace.instruction_addresses, 0..) |addr, i| {
            kprint("{d}: {x:0>8}\n", .{ i, addr });
        }
    }

    @breakpoint();

    unreachable;
}

// The assembly portion of soft reset (does the stack magic)
pub extern fn _soft_reset(resume_address: u64) noreturn;

pub fn resetSoft() noreturn {
    _soft_reset(@intFromPtr(&kernelInit));
}<|MERGE_RESOLUTION|>--- conflicted
+++ resolved
@@ -81,13 +81,7 @@
     hal.serial.initializeUart();
     uart_valid = true;
 
-<<<<<<< HEAD
-    // State: one core, no interrupts, MMU, heap Allocator, no
-    // display, no serial
-    arch.cpu.init();
-=======
     frame_buffer_console.serial = &hal.serial;
->>>>>>> 14555131
 
     // State: one core, no interrupts, MMU, heap Allocator, no display, serial
     arch.cpu.exceptions.init();
@@ -126,13 +120,11 @@
         hal.serial_writer.print("Error printing diagnostics: {any}\n", .{err}) catch {};
     };
 
-<<<<<<< HEAD
     kprint("Executing on core {d}\n", .{arch.cpu.coreCurrent().core_id});
-=======
+
     hal.usb.hostControllerInitialize() catch |err| {
         std.log.err("USB Host initialization: {any}\n", .{err});
     };
->>>>>>> 14555131
 
     interpreter.init(os.page_allocator, &frame_buffer_console) catch |err| {
         std.log.err("Forth init: {any}\n", .{err});
