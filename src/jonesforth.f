\ -*- text -*-
\	A sometimes minimal FORTH compiler and tutorial for Linux / i386 systems. -*- asm -*-
\	By Richard W.M. Jones <rich@annexia.org> http://annexia.org/forth
\	This is PUBLIC DOMAIN (see public domain release statement below).
\	$Id: jonesforth.f,v 1.18 2009-09-11 08:32:33 rich Exp $
\
\	The first part of this tutorial is in jonesforth.S.  Get if from http://annexia.org/forth
\
\	PUBLIC DOMAIN ----------------------------------------------------------------------
\
\	I, the copyright holder of this work, hereby release it into the public domain. This applies worldwide.
\
\	In case this is not legally possible, I grant any entity the right to use this work for any purpose,
\	without any conditions, unless such conditions are required by law.
\
\	SETTING UP ----------------------------------------------------------------------
\
\	Let's get a few housekeeping things out of the way.  Firstly because I need to draw lots of
\	ASCII-art diagrams to explain concepts, the best way to look at this is using a window which
\	uses a fixed width font and is at least this wide:
\
\<------------------------------------------------------------------------------------------------------------------------>
\
\	Secondly make sure TABS are set to 8 characters.  The following should be a vertical
\	line.  If not, sort out your tabs.
\
\		|
\	        |
\	    	|
\
\	Thirdly I assume that your screen is at least 50 characters high.
\
\	START OF FORTH CODE ----------------------------------------------------------------------
\
\	We've now reached the stage where the FORTH system is running and self-hosting.  All further
\	words can be written as FORTH itself, including words like IF, THEN, .", etc which in most
\	languages would be considered rather fundamental.
\
\	Some notes about the code:
\
\	I use indenting to show structure.  The amount of whitespace has no meaning to FORTH however
\	except that you must use at least one whitespace character between words, and words themselves
\	cannot contain whitespace.
\
\	FORTH is case-sensitive.  Use capslock!

\ The primitive word /MOD (DIVMOD) leaves both the quotient and the remainder on the stack.  (On
\ i386, the idivl instruction gives both anyway).  Now we can define the / and MOD in terms of /MOD
\ and a few other primitives.
: / /mod swap drop ;
: mod /mod drop ;

\ Define some character constants
: '\n' 10 ;
: '\r' 13 ;
: bl   32 ; \ bl (BLank) is a standard FORTH word for space.

: '<' 60 ;
: '>' 62 ;

\ cr prints a carriage return
: cr '\r' emit '\n' emit ;

\ space prints a space
: space bl emit ;


\ The 2... versions of the standard operators work on pairs of stack entries.  They're not used
\ very commonly so not really worth writing in assembler.  Here is how they are defined in FORTH.
: 2dup over over ;
: 2drop drop drop ;

\ More standard FORTH words.
: 2* 2 * ;
: 2/ 2 / ;

\ Inc and dec by one CPU word size (64 bits)
: 8+ 8 + ;
: 8- 8 - ;

\ negate leaves the negative of a number on the stack.
: negate 0 swap - ;

\ Standard words for booleans.
: true  1 ;
: false 0 ;
: not   0= ;

\ literal takes whatever is on the stack and compiles lit <foo>
: literal immediate
	' lit ,		\ compile lit
	,		\ compile the literal itself (from the stack)
	;

\ Now we can use [ and ] to insert literals which are calculated at compile time.  (Recall that
\ [ and ] are the FORTH words which switch into and out of immediate mode.)
\ Within definitions, use [ ... ] LITERAL anywhere that '...' is a constant expression which you
\ would rather only compute once (at compile time, rather than calculating it each time your word runs).
: ':'
	[		\ go into immediate mode (temporarily)
	char :		\ push the number 58 (ASCII code of colon) on the parameter stack
	]		\ go back to compile mode
	literal		\ compile lit 58 as the definition of ':' word
;

\ A few more character constants defined the same way as above.
: ';' [ char ; ] literal ;
: '(' [ char ( ] literal ;
: ')' [ char ) ] literal ;
: '"' [ char " ] literal ;
: 'A' [ char A ] literal ;
: '0' [ char 0 ] literal ;
: '-' [ char - ] literal ;
: '.' [ char . ] literal ;

\ while compiling, '[compile] word' compiles 'word' if it would otherwise be IMMEDIATE.
: [compile] immediate
	word		\ get the next word
	find		\ find it in the dictionary
	>cfa		\ get its codeword
	,		\ and compile that
;

\ recurse makes a recursive call to the current word that is being compiled.
\
\ Normally while a word is being compiled, it is marked HIDDEN so that references to the
\ same word within are calls to the previous definition of the word.  However we still have
\ access to the word which we are currently compiling through the LATEST pointer so we
\ can use that to compile a recursive call.
: recurse immediate
	latest @	\ latest points to the word being compiled at the moment
	>cfa		\ get the codeword
	,		\ compile it
;

\	CONTROL STRUCTURES ----------------------------------------------------------------------
\
\ So far we have defined only very simple definitions.  Before we can go further, we really need to
\ make some control structures, like IF ... THEN and loops.  Luckily we can define arbitrary control
\ structures directly in FORTH.
\
\ Please note that the control structures as I have defined them here will only work inside compiled
\ words.  If you try to type in expressions using IF, etc. in immediate mode, then they won't work.
\ Making these work in immediate mode is left as an exercise for the reader.

\ condition IF true-part THEN rest
\	-- compiles to: --> condition 0BRANCH OFFSET true-part rest
\	where OFFSET is the offset of 'rest'
\ condition IF true-part ELSE false-part THEN
\ 	-- compiles to: --> condition 0BRANCH OFFSET true-part BRANCH OFFSET2 false-part rest
\	where OFFSET if the offset of false-part and OFFSET2 is the offset of rest

\ IF is an IMMEDIATE word which compiles 0BRANCH followed by a dummy offset, and places
\ the address of the 0BRANCH on the stack.  Later when we see THEN, we pop that address
\ off the stack, calculate the offset, and back-fill the offset.
: if immediate
	' 0branch ,	\ compile 0branch
	here @		\ save location of the offset on the stack
	0 ,		\ compile a dummy offset
;

: then immediate
	dup
	here @ swap -	\ calculate the offset from the address saved on the stack
	swap !		\ store the offset in the back-filled location
;

: else immediate
	' branch ,	\ definite branch to just over the false-part
	here @		\ save location of the offset on the stack
	0 ,		\ compile a dummy offset
	swap		\ now back-fill the original (if) offset
	dup		\ same as for then word above
	here @ swap -
	swap !
;

\ begin loop-part condition until
\	-- compiles to: --> loop-part condition 0branch offset
\	where offset points back to the loop-part
\ This is like do { loop-part } while (condition) in the C language
: begin immediate
	here @		\ save location on the stack
;

: until immediate
	' 0branch ,	\ compile 0branch
	here @ -	\ calculate the offset from the address saved on the stack
	,		\ compile the offset here
;

\ begin loop-part again
\	-- compiles to: --> loop-part branch offset
\	where offset points back to the loop-part
\ In other words, an infinite loop which can only be returned from with EXIT
: again immediate
	' branch ,	\ compile branch
	here @ -	\ calculate the offset back
	,		\ compile the offset here
;

\ begin condition while loop-part repeat
\	-- compiles to: --> condition 0branch offset2 loop-part branch offset
\	where offset points back to condition (the beginning) and offset2 points to after the whole piece of code
\ So this is like a while (condition) { loop-part } loop in the C language
: while immediate
	' 0branch ,	\ compile 0branch
	here @		\ save location of the offset2 on the stack
	0 ,		\ compile a dummy offset2
;

: repeat immediate
	' branch ,	\ compile branch
	swap		\ get the original offset (from begin)
	here @ - ,	\ and compile it after branch
	dup
	here @ swap -	\ calculate the offset2
	swap !		\ and back-fill it in the original location
;

\ unless is the same as if but the test is reversed.
\
\ note the use of [compile]: since if is immediate we don't want it to be executed while unless
\ is compiling, but while unless is running (which happens to be when whatever word using unless is
\ being compiled -- whew!).  So we use [compile] to reverse the effect of marking if as immediate.
\ this trick is generally used when we want to write our own control words without having to
\ implement them all in terms of the primitives 0branch and branch, but instead reusing simpler
\ control words like (in this instance) if.
: unless immediate
	' not ,		\ compile not (to reverse the test)
	[compile] if	\ continue by calling the normal if
;

\	COMMENTS ----------------------------------------------------------------------
\
\ FORTH allows ( ... ) as comments within function definitions.  This works by having an immediate
\ word called ( which just drops input characters until it hits the corresponding ).
: ( immediate
	1		\ allowed nested parens by keeping track of depth
	begin
                brk
		key		\ read next character
		dup '(' = if	\ open paren?
			drop		\ drop the open paren
			1+		\ depth increases
		else
			')' = if	\ close paren?
				1-		\ depth decreases
			then
		then
	dup 0= until		\ continue until we reach matching close paren, depth 0
	drop		\ drop the depth counter
;

(
	From now on we can use ( ... ) for comments.

	STACK NOTATION ----------------------------------------------------------------------

	In FORTH style we can also use ( ... -- ... ) to show the effects that a word has on the
	parameter stack.  For example:

	( n -- )	means that the word consumes an integer (n) from the parameter stack.
	( b a -- c )	means that the word uses two integers (a and b, where a is at the top of stack)
				and returns a single integer (c).
	( -- )		means the word has no effect on the stack
)

( Some more complicated stack examples, showing the stack notation. )
: nip ( x y -- y ) swap drop ;
: tuck ( x y -- y x y ) swap over ;
: pick ( x_u ... x_1 x_0 u -- x_u ... x_1 x_0 x_u )
	1+		( add one because of 'u' on the stack )
	8 *		( multiply by the word size )
	dsp@ +		( add to the stack pointer )
	@    		( and fetch )
;

( With the looping constructs, we can now write SPACES, which writes n spaces to stdout. )
: spaces	( n -- )
	begin
		dup 0>		( while n > 0 )
	while
		space		( print a space )
		1-		( until we count down to 0 )
	repeat
	drop
;

( Standard words for manipulating BASE. )
: decimal ( -- ) 10 base ! ;
: hex ( -- ) 16 base ! ;

(
	PRINTING NUMBERS ----------------------------------------------------------------------

	The standard FORTH word . (DOT) is very important.  It takes the number at the top
	of the stack and prints it out.  However first I'm going to implement some lower-level
	FORTH words:

	U.R	( u width -- )	which prints an unsigned number, padded to a certain width
	U.	( u -- )	which prints an unsigned number
	.R	( n width -- )	which prints a signed number, padded to a certain width.

	For example:
		-123 6 .R
	will print out these characters:
		<space> <space> - 1 2 3

	In other words, the number padded left to a certain number of characters.

	The full number is printed even if it is wider than width, and this is what allows us to
	define the ordinary functions U. and . (we just set width to zero knowing that the full
	number will be printed anyway).

	Another wrinkle of . and friends is that they obey the current base in the variable BASE.
	BASE can be anything in the range 2 to 36.

	While we're defining . &c we can also define .S which is a useful debugging tool.  This
	word prints the current stack (non-destructively) from top to bottom.
)

( This is the underlying recursive definition of U. )
: u.		( u -- )
	base @ /mod	( width rem quot )
	?dup if			( if quotient <> 0 then )
		recurse		( print the quotient )
	then

	( print the remainder )
	dup 10 < if
		'0'		( decimal digits 0..9 )
	else
		10 -		( hex and beyond digits a..z )
		'A'
	then
	+
	emit
;


( This word returns the width (in characters) of an unsigned number in the current base )
: uwidth	( u -- width )
	base @ /	( rem quot )
	?dup if		( if quotient <> 0 then )
		recurse 1+	( return 1+recursive call )
	else
		1		( return 1 )
	then
;

: u.r		( u width -- )
	swap		( width u )
	dup		( width u u )
	uwidth		( width u uwidth )
	rot		( u uwidth width )
	swap -		( u width-uwidth )
	( At this point if the requested width is narrower, we'll have a negative number on the stack.
	  Otherwise the number on the stack is the number of spaces to print.  But SPACES won't print
	  a negative number of spaces anyway, so it's now safe to call SPACES ... )
	spaces
	( ... and then call the underlying implementation of U. )
	u.
;

(
	.R prints a signed number, padded to a certain width.  We can't just print the sign
	and call U.R because we want the sign to be next to the number ('-123' instead of '-  123').
)
: .r		( n width -- )
	swap		( width n )
	dup 0< if
		negate		( width u )
		1		( save a flag to remember that it was negative | width u 1 )
		swap		( width 1 u )
		rot		( 1 u width )
		1-		( 1 u width-1 )
	else
		0		( width u 0 )
		swap		( width 0 u )
		rot		( 0 u width )
	then
	swap		( flag width u )
	dup		( flag width u u )
	uwidth		( flag width u uwidth )
	rot		( flag u uwidth width )
	swap -		( flag u width-uwidth )

	spaces		( flag u )
	swap		( u flag )

	if			( was it negative? print the - character )
		'-' emit
	then

	u.
;

( Finally we can define word . in terms of .R, with a trailing space. )
: . 0 .r space ;

( The real U., note the trailing space. )
: u. u. space ;

( ? fetches the integer at an address and prints it. )
: ? ( addr -- ) @ . ;

( c a b WITHIN returns true if a <= c and c < b )
(  or define without ifs: OVER - >R - R>  U<  )
: within
	-rot		( b c a )
	over		( b c a c )
	<= if
		> if		( b c -- )
			true
		else
			false
		then
	else
		2drop		( b c -- )
		false
	then
;

( depth returns the depth of the stack. )
: depth		( -- n )
	s0 @ dsp@ -
	8-			( adjust because S0 was on the stack when we pushed DSP )
	8 /
;

(
	FORTH word .S prints the contents of the stack.  It doesn't alter the stack.
	Very useful for debugging.
)
: .s		( -- )
	'<' emit depth 0 .r '>' emit
	space

	dsp@		( get current stack pointer )
	begin
		dup s0 @ <
	while
		dup @ u.	( print the stack element )
		space
		8+		( move up )
	repeat
	drop
	cr
;

(
	ALIGNED takes an address and rounds it up (aligns it) to the next 8 byte boundary.
)
: aligned	( addr -- addr )
	7 + 7 invert and	( (addr+7) & ~7 )
;

(
	ALIGN aligns the HERE pointer, so the next word appended will be aligned properly.
)
: align here @ aligned here ! ;

(
	STRINGS ----------------------------------------------------------------------

	s" string" is used in FORTH to define strings.  It leaves the address of the string and
	its length on the stack, (length at the top of stack).  The space following S" is the normal
	space between FORTH words and is not a part of the string.

	This is tricky to define because it has to do different things depending on whether
	we are compiling or in immediate mode.  (Thus the word is marked IMMEDIATE so it can
	detect this and do different things).

	In compile mode we append
		LITSTRING <string length> <string rounded up 4 bytes>
	to the current word.  The primitive LITSTRING does the right thing when the current
	word is executed.

	In immediate mode there isn't a particularly good place to put the string, but in this
	case we put the string at HERE (but we _don't_ change HERE).  This is meant as a temporary
	location, likely to be overwritten soon after.
)

( C, appends a byte to the current compiled word. )
: c,
	here @ c!	( store the character in the compiled image )
	1 here +!	( increment here pointer by 1 byte )
;

: s" immediate		( -- addr len )
	state @ if	( compiling? )
		' litstring ,	( compile litstring )
		here @		( save the address of the length word on the stack )
		0 ,		( dummy length - we don't know what it is yet )
		begin
			key		( get next character of the string )
			dup '"' <>
		while
			c,		( copy character )
		repeat
		drop		( drop the double quote character at the end )
		dup		( get the saved address of the length word )
		here @ swap -	( calculate the length )
		8 -		( subtract 8 (because we measured from the start of the length word) )
		swap !		( and back-fill the length location )
		align		( round up to next multiple of 4 bytes for the remaining code )
	else		( immediate mode )
		here @		( get the start address of the temporary space )
		begin
			key
			dup '"' <>
		while
			over c!		( save next character )
			1+		( increment address )
		repeat
		drop		( drop the final " character )
		here @ -	( calculate the length )
		here @		( push the start address )
		swap		( addr len )
	then
;

(
	." is the print string operator in FORTH.  Example: ." Something to print"
	The space after the operator is the ordinary space required between words and is not
	a part of what is printed.

	In immediate mode we just keep reading characters and printing them until we get to
	the next double quote.

	In compile mode we use S" to store the string, then add TELL afterwards:
		LITSTRING <string length> <string rounded up to 4 bytes> TELL

	It may be interesting to note the use of [COMPILE] to turn the call to the immediate
	word S" into compilation of that word.  It compiles it into the definition of .",
	not into the definition of the word being compiled when this is running (complicated
	enough for you?)
)
: ." immediate		( -- )
	state @ if	( compiling? )
		[compile] s"	( read the string, and compile litstring, etc. )
		' tell ,	( compile the final tell )
	else
		( in immediate mode, just read characters and print them until we get
		  to the ending double quote. )
		begin
			key
			dup '"' = if
				drop	( drop the double quote character )
				exit	( return from this function )
			then
			emit
		again
	then
;


(
	Constants and variables ----------------------------------------------------------------------

	In forth, global constants and variables are defined like this:

	10 constant ten		When ten is executed, it leaves the integer 10 on the stack
	variable var		When var is executed, it leaves the address of var on the stack

	Constants can be read but not written, eg:

	ten . cr		prints 10

	You can read a variable (in this example called var) by doing:

	var @			leaves the value of var on the stack
	var @ . cr		prints the value of var
	var ? cr		same as above, since ? is the same as @ .

	and update the variable by doing:

	20 var !		sets var to 20

	Note that variables are uninitialised (but see value later on which provides initialised
	variables with a slightly simpler syntax).

	How can we define the words CONSTANT and VARIABLE?

	The trick is to define a new word for the variable itself (eg. if the variable was called
	'VAR' then we would define a new word called VAR).  This is easy to do because we exposed
	dictionary entry creation through the CREATE word (part of the definition of : above).
	A call to WORD [TEN] CREATE (where [TEN] means that "TEN" is the next word in the input)
	leaves the dictionary entry:

				   +--- HERE
				   |
				   V
	+---------+---+---+---+---+
	| LINK    | 3 | T | E | N |
	+---------+---+---+---+---+
                   len

	For CONSTANT we can continue by appending DOCOL (the codeword), then LIT followed by
	the constant itself and then EXIT, forming a little word definition that returns the
	constant:

	+---------+---+---+---+---+------------+------------+------------+------------+
	| LINK    | 3 | T | E | N | DOCOL      | LIT        | 10         | EXIT       |
	+---------+---+---+---+---+------------+------------+------------+------------+
                   len              codeword

	Notice that this word definition is exactly the same as you would have got if you had
	written : TEN 10 ;

	Note for people reading the code below: DOCOL is a constant word which we defined in the
	assembler part which returns the value of the assembler symbol of the same name.
)
: constant
	word		( get the name (the name follows constant) )
	create		( make the dictionary entry )
	docol ,		( append docol (the codeword field of this word) )
	' lit ,		( append the codeword lit )
	,		( append the value on the top of the stack )
	' exit ,	( append the codeword exit )
;

(
	VARIABLE is a little bit harder because we need somewhere to put the variable.  There is
	nothing particularly special about the user memory (the area of memory pointed to by HERE
	where we have previously just stored new word definitions).  We can slice off bits of this
	memory area to store anything we want, so one possible definition of VARIABLE might create
	this:

	   +--------------------------------------------------------------+
	   |								  |
	   V								  |
	+---------+---------+---+---+---+---+------------+------------+---|--------+------------+
	| <var>   | LINK    | 3 | V | A | R | DOCOL      | LIT        | <addr var> | EXIT       |
	+---------+---------+---+---+---+---+------------+------------+------------+------------+
        		     len              codeword

	where <var> is the place to store the variable, and <addr var> points back to it.

	To make this more general let's define a couple of words which we can use to allocate
	arbitrary memory from the user memory.

	First ALLOT, where n ALLOT allocates n bytes of memory.  (Note when calling this that
	it's a very good idea to make sure that n is a multiple of 4, or at least that next time
	a word is compiled that HERE has been left as a multiple of 4).
)
: allot		( n -- addr )
	here @ swap	( here n )
	here +!		( adds n to here, after this the old value of here is still on the stack )
;

(
	Second, CELLS.  In FORTH the phrase 'n CELLS ALLOT' means allocate n integers of whatever size
	is the natural size for integers on this machine architecture.  On this 32 bit machine therefore
	CELLS just multiplies the top of stack by 4.
)
: cells ( n -- n ) 8 * ;

(
	So now we can define VARIABLE easily in much the same way as CONSTANT above.  Refer to the
	diagram above to see what the word that this creates will look like.
)
: variable
	1 cells allot	( allocate 1 cell of memory, push the pointer to this memory )
	word create	( make the dictionary entry (the name follows VARIABLE) )
	docol ,		( append docol (the codeword field of this word) )
	' lit ,		( append the codeword lit )
	,		( append the pointer to the new memory )
	' exit ,	( append the codeword exit )
;

(
	VALUES ----------------------------------------------------------------------

	VALUEs are like VARIABLEs but with a simpler syntax.  You would generally use them when you
	want a variable which is read often, and written infrequently.

	20 VALUE VAL 	creates VAL with initial value 20
	VAL		pushes the value (20) directly on the stack
	30 TO VAL	updates VAL, setting it to 30
	VAL		pushes the value (30) directly on the stack

	Notice that 'VAL' on its own doesn't return the address of the value, but the value itself,
	making values simpler and more obvious to use than variables (no indirection through '@').
	The price is a more complicated implementation, although despite the complexity there is no
	performance penalty at runtime.

	A naive implementation of 'TO' would be quite slow, involving a dictionary search each time.
	But because this is FORTH we have complete control of the compiler so we can compile TO more
	efficiently, turning:
		TO VAL
	into:
		LIT <addr> !
	and calculating <addr> (the address of the value) at compile time.

	Now this is the clever bit.  We'll compile our value like this:

	+---------+---+---+---+---+------------+------------+------------+------------+
	| LINK    | 3 | V | A | L | DOCOL      | LIT        | <value>    | EXIT       |
	+---------+---+---+---+---+------------+------------+------------+------------+
                   len              codeword

	where <value> is the actual value itself.  Note that when VAL executes, it will push the
	value on the stack, which is what we want.

	But what will TO use for the address <addr>?  Why of course a pointer to that <value>:

		code compiled	- - - - --+------------+------------+------------+-- - - - -
		by TO VAL		  | LIT        | <addr>     | !          |
				- - - - --+------------+-----|------+------------+-- - - - -
							     |
							     V
	+---------+---+---+---+---+------------+------------+------------+------------+
	| LINK    | 3 | V | A | L | DOCOL      | LIT        | <value>    | EXIT       |
	+---------+---+---+---+---+------------+------------+------------+------------+
                   len              codeword

	In other words, this is a kind of self-modifying code.

	(Note to the people who want to modify this FORTH to add inlining: values defined this
	way cannot be inlined).
)
: value		( n -- )
	word create	( make the dictionary entry (the name follows value) )
	docol ,		( append docol )
	' lit ,		( append the codeword lit )
	,		( append the initial value )
	' exit ,	( append the codeword exit )
;

: to immediate	( n -- )
	word		( get the name of the value )
	find		( look it up in the dictionary )
	>dfa		( get a pointer to the first data field (the 'lit') )
	8+		( increment to point at the value )
	state @ if	( compiling? )
		' lit ,		( compile lit )
		,		( compile the address of the value )
		' ! ,		( compile ! )
	else		( immediate mode )
		!		( update it straightaway )
	then
;

( x +to val adds x to val )
: +to immediate
	word		( get the name of the value )
	find		( look it up in the dictionary )
	>dfa		( get a pointer to the first data field (the 'lit') )
	8+		( increment to point at the value )
	state @ if	( compiling? )
		' lit ,		( compile lit )
		,		( compile the address of the value )
		' +! ,		( compile +! )
	else		( immediate mode )
		+!		( update it straightaway )
	then
;

(
	PRINTING THE DICTIONARY ----------------------------------------------------------------------

	ID. takes an address of a dictionary entry and prints the word's name.

	For example: LATEST @ ID. would print the name of the last word that was defined.
)
: id.
	9 +		( skip over the link pointer )
	dup c@		( get the length byte )

	begin
		dup 0>		( length > 0? )
	while
		swap 1+		( addr len -- len addr+1 )
		dup c@		( len addr -- len addr char | get the next character)
		emit		( len addr char -- len addr | and print it)
		swap 1-		( len addr -- addr len-1    | subtract one from length )
	repeat
	2drop		( len addr -- )
;

(
	'word word find ?hidden' returns true if 'word' is flagged as hidden.

	'WORD word FIND ?IMMEDIATE' returns true if 'word' is flagged as immediate.
)
: ?hidden
	8 +		( skip over the link pointer )
	c@		( get the flags byte )
	f_hidden and	( mask the f_hidden flag and return it (as a truth value) )
;
: ?immediate
	8 +		( skip over the link pointer )
	c@		( get the flags byte )
	f_immed and	( mask the F_IMMED flag and return it (as a truth value) )
;

(
	WORDS prints all the words defined in the dictionary, starting with the word defined most recently.
	However it doesn't print hidden words.

	The implementation simply iterates backwards from LATEST using the link pointers.
)
: words
	latest @	( start at latest dictionary entry )
	begin
		?dup		( while link pointer is not null )
	while
		dup ?hidden not if	( ignore hidden words )
			dup id.		( but if not hidden, print the word )
			space
		then
		@		( dereference the link pointer - go to previous word )
	repeat
	cr
;

(
	FORGET ----------------------------------------------------------------------

	So far we have only allocated words and memory.  FORTH provides a rather primitive method
	to deallocate.

	'FORGET word' deletes the definition of 'word' from the dictionary and everything defined
	after it, including any variables and other memory allocated after.

	The implementation is very simple - we look up the word (which returns the dictionary entry
	address).  Then we set HERE to point to that address, so in effect all future allocations
	and definitions will overwrite memory starting at the word.  We also need to set LATEST to
	point to the previous word.

	Note that you cannot FORGET built-in words (well, you can try but it will probably cause
	a segfault).

	XXX: Because we wrote VARIABLE to store the variable in memory allocated before the word,
	in the current implementation VARIABLE FOO FORGET FOO will leak 1 cell of memory.
)
: forget
	word find	( find the word, gets the dictionary entry address )
	dup @ latest !	( set latest to point to the previous word )
	here !		( and store here with the dictionary address )
;

(
	DUMP ----------------------------------------------------------------------

	DUMP is used to dump out the contents of memory, in the 'traditional' hexdump format.

	Notice that the parameters to DUMP (address, length) are compatible with string words
	such as WORD and S".

	You can dump out the raw code for the last word you defined by doing something like:

		LATEST @ 128 DUMP
)
: dump		( addr len -- )
        cr
	base @ -rot		( base addr len | save the current base at the bottom of the stack )
	hex			( and switch to hexadecimal mode )

	begin
		dup 0>		( while len > 0 )
	while
		over 8 u.r	( print the address | base addr len )
		space

		( print up to 16 words on this line )
		2dup		( base addr len addr len )
		1- 15 and 1+	( base addr len addr linelen )
		begin
			dup 0>		( while linelen > 0 )
		while
			swap		( base addr len linelen addr )
			dup c@		( base addr len linelen addr byte )
			2 .r space	( base addr len linelen addr | print the byte )
			1+ swap 1-	( base addr len linelen addr -- base addr len addr+1 linelen-1 )
		repeat
		2drop		( base addr len )
                space

		( print the ascii equivalents )
		2dup 1- 15 and 1+ ( base addr len addr linelen )
		begin
			dup 0>		( while linelen > 0)
		while
			swap		( base addr len linelen addr )
			dup c@		( base addr len linelen addr byte )
			dup 32 128 within if	( 32 <= c < 128? )
				emit
			else
				drop '.' emit
			then
			1+ swap 1-	( base addr len linelen addr -- base addr len addr+1 linelen-1 )
		repeat
		2drop		( base addr len )
		cr

		dup 1- 15 and 1+ ( base addr len linelen )
		dup		( base addr len linelen linelen )
		-rot		( base addr linelen len linelen )
		-		( base addr linelen len-linelen )
		-rot		( base len-linelen addr linelen )
		+		( base len-linelen addr+linelen )
		swap		( base addr-linelen len-linelen )
	repeat

	2drop			( base | restore stack )
	base !			( | restore saved base )
;

(
	CASE ----------------------------------------------------------------------

	CASE...ENDCASE is how we do switch statements in FORTH.  There is no generally
	agreed syntax for this, so I've gone for the syntax mandated by the ISO standard
	FORTH (ANS-FORTH).

		( some value on the stack )
		CASE
		test1 OF ... ENDOF
		test2 OF ... ENDOF
		testn OF ... ENDOF
		... ( default case )
		ENDCASE

	The CASE statement tests the value on the stack by comparing it for equality with
	test1, test2, ..., testn and executes the matching piece of code within OF ... ENDOF.
	If none of the test values match then the default case is executed.  Inside the ... of
	the default case, the value is still at the top of stack (it is implicitly DROP-ed
	by ENDCASE).  When ENDOF is executed it jumps after ENDCASE (ie. there is no "fall-through"
	and no need for a break statement like in C).

	The default case may be omitted.  In fact the tests may also be omitted so that you
	just have a default case, although this is probably not very useful.

	An example (assuming that 'q', etc. are words which push the ASCII value of the letter
	on the stack):

		0 VALUE QUIT
		0 VALUE SLEEP
		KEY CASE
			'q' OF 1 TO QUIT ENDOF
			's' OF 1 TO SLEEP ENDOF
			( default case: )
			." Sorry, I didn't understand key <" DUP EMIT ." >, try again." CR
		ENDCASE

	(In some versions of FORTH, more advanced tests are supported, such as ranges, etc.
	Other versions of FORTH need you to write OTHERWISE to indicate the default case.
	As I said above, this FORTH tries to follow the ANS FORTH standard).

	The implementation of CASE...ENDCASE is somewhat non-trivial.  I'm following the
	implementations from here:
	http://www.uni-giessen.de/faq/archiv/forthfaq.case_endcase/msg00000.html

	The general plan is to compile the code as a series of IF statements:

	CASE				(push 0 on the immediate-mode parameter stack)
	test1 OF ... ENDOF		test1 OVER = IF DROP ... ELSE
	test2 OF ... ENDOF		test2 OVER = IF DROP ... ELSE
	testn OF ... ENDOF		testn OVER = IF DROP ... ELSE
	... ( default case )		...
	ENDCASE				DROP THEN [THEN [THEN ...]]

	The CASE statement pushes 0 on the immediate-mode parameter stack, and that number
	is used to count how many THEN statements we need when we get to ENDCASE so that each
	IF has a matching THEN.  The counting is done implicitly.  If you recall from the
	implementation above of IF, each IF pushes a code address on the immediate-mode stack,
	and these addresses are non-zero, so by the time we get to ENDCASE the stack contains
	some number of non-zeroes, followed by a zero.  The number of non-zeroes is how many
	times IF has been called, so how many times we need to match it with THEN.

	This code uses [COMPILE] so that we compile calls to IF, ELSE, THEN instead of
	actually calling them while we're compiling the words below.

	As is the case with all of our control structures, they only work within word
	definitions, not in immediate mode.
)
: case immediate
	0		( push 0 to mark the bottom of the stack )
;

: of immediate
	' over ,	( compile over )
	' = ,		( compile = )
	[compile] if	( compile if )
	' drop ,  	( compile drop )
;

: endof immediate
	[compile] else	( endof is the same as else )
;

: endcase immediate
	' drop ,	( compile drop )

	( keep compiling then until we get to our zero marker )
	begin
		?dup
	while
		[compile] then
	repeat
;

(
	DECOMPILER ----------------------------------------------------------------------

	CFA> is the opposite of >CFA.  It takes a codeword and tries to find the matching
	dictionary definition.  (In truth, it works with any pointer into a word, not just
	the codeword pointer, and this is needed to do stack traces).

	In this FORTH this is not so easy.  In fact we have to search through the dictionary
	because we don't have a convenient back-pointer (as is often the case in other versions
	of FORTH).  Because of this search, CFA> should not be used when performance is critical,
	so it is only used for debugging tools such as the decompiler and printing stack
	traces.

	This word returns 0 if it doesn't find a match.
)
: cfa>
	latest @	( start at latest dictionary entry )
	begin
		?dup		( while link pointer is not null )
	while
		2dup swap	( cfa curr curr cfa )
		< if		( current dictionary entry < cfa? )
			nip		( leave curr dictionary entry on the stack )
			exit
		then
		@		( follow link pointer back )
	repeat
	drop		( restore stack )
	0		( sorry, nothing found )
;

(
	SEE decompiles a FORTH word.

	We search for the dictionary entry of the word, then search again for the next
	word (effectively, the end of the compiled word).  This results in two pointers:

	+---------+---+---+---+---+------------+------------+------------+------------+
	| LINK    | 3 | T | E | N | DOCOL      | LIT        | 10         | EXIT       |
	+---------+---+---+---+---+------------+------------+------------+------------+
	 ^									       ^
	 |									       |
	Start of word							      End of word

	With this information we can have a go at decompiling the word.  We need to
	recognise "meta-words" like LIT, LITSTRING, BRANCH, etc. and treat those separately.
)
: see
	word find	( find the dictionary entry to decompile )

        dup 0= if ." not found " exit then

	( Now we search again, looking for the next word in the dictionary.  This gives us
	  the length of the word that we will be decompiling.  (Well, mostly it does). )
	here @		( address of the end of the last compiled word )
	latest @	( word last curr )
	begin
		2 pick		( word last curr word )
		over		( word last curr word curr )
		<>		( word last curr word<>curr? )
	while			( word last curr )
		nip		( word curr )
		dup @		( word curr prev (which becomes: word last curr) )
	repeat

	drop		( at this point, the stack is: start-of-word end-of-word )
	swap		( end-of-word start-of-word )

	( begin the definition with : NAME [IMMEDIATE] )
	':' emit space dup id. space
	dup ?immediate if ." immediate " then

	>dfa		( get the data address, ie. points after DOCOL | end-of-word start-of-data )

	( now we start decompiling until we hit the end of the word )
	begin		( end start )
		2dup >
	while
		dup @		( end start codeword )

		case
		' lit of		( is it lit ? )
			8 + dup @		( get next word which is the integer constant )
			.			( and print it )
		endof
		' litstring of		( is it litstring ? )
			[ char s ] literal emit '"' emit space ( print s"<space> )
			8 + dup @		( get the length word )
			swap 4 + swap		( end start+4 length )
			2dup tell		( print the string )
			'"' emit space		( finish the string with a final quote )
			+ aligned		( end start+4+len, aligned )
			8 -			( because we're about to add 4 below )
		endof
		' 0branch of		( is it 0branch ? )
			." 0branch ( "
			8 + dup @		( print the offset )
			.
			." ) "
		endof
		' branch of		( is it branch ? )
			." branch ( "
			8 + dup @		( print the offset )
			.
			." ) "
		endof
		' ' of			( is it ' (tick) ? )
			[ char ' ] literal emit space
			8 + dup @		( get the next codeword )
			cfa>			( and force it to be printed as a dictionary entry )
			id. space
		endof
		' exit of		( is it exit? )
			( we expect the last word to be exit, and if it is then we don't print it
			  because exit is normally implied by ;.  exit can also appear in the middle
			  of words, and then it needs to be printed. )
			2dup			( end start end start )
			8 +			( end start end start+4 )
			<> if			( end start | we're not at the end )
				." exit "
			then
		endof
					( default case: )
			dup			( in the default case we always need to dup before using )
			cfa>			( look up the codeword to get the dictionary entry )
			id. space		( and print it )
		endcase

		8 +		( end start+4 )
	repeat

	';' emit cr

	2drop		( restore stack )
;

(
	EXECUTION TOKENS ----------------------------------------------------------------------

	Standard FORTH defines a concept called an 'execution token' (or 'xt') which is very
	similar to a function pointer in C.  We map the execution token to a codeword address.

			execution token of DOUBLE is the address of this codeword
						    |
						    V
	+---------+---+---+---+---+---+---+---+---+------------+------------+------------+------------+
	| LINK    | 6 | D | O | U | B | L | E | 0 | DOCOL      | DUP        | +          | EXIT       |
	+---------+---+---+---+---+---+---+---+---+------------+------------+------------+------------+
                   len                         pad  codeword					       ^

	There is one assembler primitive for execution tokens, EXECUTE ( xt -- ), which runs them.

	You can make an execution token for an existing word the long way using >CFA,
	ie: WORD [foo] FIND >CFA will push the xt for foo onto the stack where foo is the
	next word in input.  So a very slow way to run DOUBLE might be:

		: DOUBLE DUP + ;
		: SLOW WORD FIND >CFA EXECUTE ;
		5 SLOW DOUBLE . CR	\ prints 10

	We also offer a simpler and faster way to get the execution token of any word FOO:

		['] FOO

	(Exercises for readers: (1) What is the difference between ['] FOO and ' FOO?
	(2) What is the relationship between ', ['] and LIT?)

	More useful is to define anonymous words and/or to assign xt's to variables.

	To define an anonymous word (and push its xt on the stack) use :NONAME ... ; as in this
	example:

		:NONAME ." anon word was called" CR ;	\ pushes xt on the stack
		DUP EXECUTE EXECUTE			\ executes the anon word twice

	Stack parameters work as expected:

		:NONAME ." called with parameter " . CR ;
		DUP
		10 SWAP EXECUTE		\ prints 'called with parameter 10'
		20 SWAP EXECUTE		\ prints 'called with parameter 20'

	Notice that the above code has a memory leak: the anonymous word is still compiled
	into the data segment, so even if you lose track of the xt, the word continues to
	occupy memory.  A good way to keep track of the xt and thus avoid the memory leak is
	to assign it to a CONSTANT, VARIABLE or VALUE:

		0 VALUE ANON
		:NONAME ." anon word was called" CR ; TO ANON
		ANON EXECUTE
		ANON EXECUTE

	Another use of :NONAME is to create an array of functions which can be called quickly
	(think: fast switch statement).  This example is adapted from the ANS FORTH standard:

		10 CELLS ALLOT CONSTANT CMD-TABLE
		: SET-CMD CELLS CMD-TABLE + ! ;
		: CALL-CMD CELLS CMD-TABLE + @ EXECUTE ;

		:NONAME ." alternate 0 was called" CR ;	 0 SET-CMD
		:NONAME ." alternate 1 was called" CR ;	 1 SET-CMD
			\ etc...
		:NONAME ." alternate 9 was called" CR ;	 9 SET-CMD

		0 CALL-CMD
		1 CALL-CMD
)

: :noname
	0 0 create	( create a word with no name - we need a dictionary header because ; expects it )
	here @		( current here value is the address of the codeword, ie. the xt )
	docol ,		( compile docol (the codeword) )
	]		( go into compile mode )
;

: ['] immediate
	' lit ,		( compile lit )
;

(
	EXCEPTIONS ----------------------------------------------------------------------

	Amazingly enough, exceptions can be implemented directly in FORTH, in fact rather easily.

	The general usage is as follows:

		: FOO ( n -- ) THROW ;

		: TEST-EXCEPTIONS
			25 ['] FOO CATCH	\ execute 25 FOO, catching any exception
			?DUP IF
				." called FOO and it threw exception number: "
				. CR
				DROP		\ we have to drop the argument of FOO (25)
			THEN
		;
		\ prints: called FOO and it threw exception number: 25

	CATCH runs an execution token and detects whether it throws any exception or not.  The
	stack signature of CATCH is rather complicated:

		( a_n-1 ... a_1 a_0 xt -- r_m-1 ... r_1 r_0 0 )		if xt did NOT throw an exception
		( a_n-1 ... a_1 a_0 xt -- ?_n-1 ... ?_1 ?_0 e )		if xt DID throw exception 'e'

	where a_i and r_i are the (arbitrary number of) argument and return stack contents
	before and after xt is EXECUTEd.  Notice in particular the case where an exception
	is thrown, the stack pointer is restored so that there are n of _something_ on the
	stack in the positions where the arguments a_i used to be.  We don't really guarantee
	what is on the stack -- perhaps the original arguments, and perhaps other nonsense --
	it largely depends on the implementation of the word that was executed.

	THROW, ABORT and a few others throw exceptions.

	Exception numbers are non-zero integers.  By convention the positive numbers can be used
	for app-specific exceptions and the negative numbers have certain meanings defined in
	the ANS FORTH standard.  (For example, -1 is the exception thrown by ABORT).

	0 THROW does nothing.  This is the stack signature of THROW:

		( 0 -- )
		( * e -- ?_n-1 ... ?_1 ?_0 e )	the stack is restored to the state from the corresponding CATCH

	The implementation hangs on the definitions of CATCH and THROW and the state shared
	between them.

	Up to this point, the return stack has consisted merely of a list of return addresses,
	with the top of the return stack being the return address where we will resume executing
	when the current word EXITs.  However CATCH will push a more complicated 'exception stack
	frame' on the return stack.  The exception stack frame records some things about the
	state of execution at the time that CATCH was called.

	When called, THROW walks up the return stack (the process is called 'unwinding') until
	it finds the exception stack frame.  It then uses the data in the exception stack frame
	to restore the state allowing execution to continue after the matching CATCH.  (If it
	unwinds the stack and doesn't find the exception stack frame then it prints a message
	and drops back to the prompt, which is also normal behaviour for so-called 'uncaught
	exceptions').

	This is what the exception stack frame looks like.  (As is conventional, the return stack
	is shown growing downwards from higher to lower memory addresses).

		+------------------------------+
		| return address from CATCH    |   Notice this is already on the
		|                              |   return stack when CATCH is called.
		+------------------------------+
		| original parameter stack     |
		| pointer                      |
		+------------------------------+  ^
		| exception stack marker       |  |
		| (EXCEPTION-MARKER)           |  |   Direction of stack
		+------------------------------+  |   unwinding by THROW.
						  |
						  |

	The EXCEPTION-MARKER marks the entry as being an exception stack frame rather than an
	ordinary return address, and it is this which THROW "notices" as it is unwinding the
	stack.  (If you want to implement more advanced exceptions such as TRY...WITH then
	you'll need to use a different value of marker if you want the old and new exception stack
	frame layouts to coexist).

	What happens if the executed word doesn't throw an exception?  It will eventually
	return and call EXCEPTION-MARKER, so EXCEPTION-MARKER had better do something sensible
	without us needing to modify EXIT.  This nicely gives us a suitable definition of
	EXCEPTION-MARKER, namely a function that just drops the stack frame and itself
	returns (thus "returning" from the original CATCH).

	One thing to take from this is that exceptions are a relatively lightweight mechanism
	in FORTH.
)

: exception-marker
	rdrop			( drop the original parameter stack pointer )
	0			( there was no exception, this is the normal return path )
;

: catch		( xt -- exn? )
	dsp@ 8+ >r		( save parameter stack pointer (+8 because of xt) on the return stack )
	' exception-marker 4+	( push the address of the rdrop inside exception-marker ... )
	>r			( ... on to the return stack so it acts like a return address )
	execute			( execute the nested function )
;

: throw		( n -- )
	?dup if			( only act if the exception code <> 0 )
		rsp@ 			( get return stack pointer )
		begin
			dup r0 8- <		( rsp < r0 )
		while
			dup @			( get the return stack entry )
			' exception-marker 8+ = if	( found the exception-marker on the return stack )
				8+			( skip the exception-marker on the return stack )
				rsp!			( restore the return stack pointer )

				( restore the parameter stack. )
				dup dup dup		( reserve some working space so the stack for this word
							  doesn't coincide with the part of the stack being restored )
				r>			( get the saved parameter stack pointer | n dsp )
				8-			( reserve space on the stack to store n )
				swap over		( dsp n dsp )
				!			( write n on the stack )
				dsp! exit		( restore the parameter stack pointer, immediately exit )
			then
			8+
		repeat

		( no matching catch - print a message and restart the interpreter. )
		drop

		case
		0 1- of	( abort )
			." aborted" cr
		endof
			( default case )
			." uncaught throw "
			dup . cr
		endcase
		quit
	then
;

: abort		( -- )
	0 1- throw
;

( Print a stack trace by walking up the return stack. )
: print-stack-trace
	rsp@				( start at caller of this function )
	begin
		dup r0 8- <		( rsp < r0 )
	while
		dup @			( get the return stack entry )
		case
		' exception-marker 8+ of	( is it the exception stack frame? )
			." catch ( dsp="
			8+ dup @ u.		( print saved stack pointer )
			." ) "
		endof
						( default case )
			dup
			cfa>			( look up the codeword to get the dictionary entry )
			?dup if			( and print it )
				2dup			( dea addr dea )
				id.			( print word from dictionary entry )
				[ char + ] literal emit
				swap >dfa 8+ - .	( print offset )
			then
		endcase
		8+			( move up the stack )
	repeat
	drop
	cr
;

(
	C STRINGS ----------------------------------------------------------------------

	FORTH strings are represented by a start address and length kept on the stack or in memory.

	Most FORTHs don't handle C strings, but we need them in order to access the process arguments
	and environment left on the stack by the Linux kernel, and to make some system calls.

	Operation	Input		Output		FORTH word	Notes
	----------------------------------------------------------------------

	Create FORTH string		addr len	S" ..."

	Create C string			c-addr		Z" ..."

	C -> FORTH	c-addr		addr len	DUP STRLEN

	FORTH -> C	addr len	c-addr		CSTRING		Allocated in a temporary buffer, so
									should be consumed / copied immediately.
									FORTH string should not contain NULs.

	For example, DUP STRLEN TELL prints a C string.
)

(
	Z" .." is like S" ..." except that the string is terminated by an ASCII NUL character.

	To make it more like a C string, at runtime Z" just leaves the address of the string
	on the stack (not address & length as with S").  To implement this we need to add the
	extra NUL to the string and also a DROP instruction afterwards.  Apart from that the
	implementation just a modified S".
)
: z" immediate
	state @ if	( compiling? )
		' litstring ,	( compile litstring )
		here @		( save the address of the length word on the stack )
		0 ,		( dummy length - we don't know what it is yet )
		begin
			key 		( get next character of the string )
			dup '"' <>
		while
			here @ c!	( store the character in the compiled image )
			1 here +!	( increment here pointer by 1 byte )
		repeat
		0 here @ c!	( add the ascii nul byte )
		1 here +!
		drop		( drop the double quote character at the end )
		dup		( get the saved address of the length word )
		here @ swap -	( calculate the length )
		8-		( subtract 4 (because we measured from the start of the length word) )
		swap !		( and back-fill the length location )
		align		( round up to next multiple of 4 bytes for the remaining code )
		' drop ,	( compile drop (to drop the length) )
	else		( immediate mode )
		here @		( get the start address of the temporary space )
		begin
			key
			dup '"' <>
		while
			over c!		( save next character )
			1+		( increment address )
		repeat
		drop		( drop the final " character )
		0 swap c!	( store final ascii nul )
		here @		( push the start address )
	then
;

: strlen 	( str -- len )
	dup		( save start address )
	begin
		dup c@ 0<>	( zero byte found? )
	while
		1+
	repeat

	swap -		( calculate the length )
;

: cstring	( addr len -- c-addr )
	swap over	( len saddr len )
	here @ swap	( len saddr daddr len )
	cmove		( len )

	here @ +	( daddr+len )
	0 swap c!	( store terminating nul char )

	here @ 		( push start address )
;

(
        The assembler from the original jonesforth.f is i386 specific and wouldn't work at all on ARM64

        -mtnygard, 2024-07-04

)

(
        Hardware interface ---------------------------------------------------------------------------

        Working with modern hardware involves some complexity that wasn't a concern back when FORTH
        was created. For example, modern hardware has memory-mapped I/O devices with registers that
        are a different size than the native cell size for the CPU. The ARM64 CPU uses 64-bit words
        so our cell size is 64 bits and most of our operations use the 64-bit registers. But that
        won't work when reading and writing device registers that are 32 bits. We defined `w!` and
        `w@` in assembly to help with that. It's helpful to have `w,` as well, but with one
        caveat. We store the 32-bit value in a 64-bit word so we don't have to worry about access
        alignment everywhere. It's a little bit of memory waste but a bit improvement in reliability.

)

( w, appends a 32-bit value to the current compiled word. )
: w,
	here @ w!	( store the character in the compiled image )
	1 cells here +!	( increment here pointer by 1 cell )
;

(

        Another concern that didn't exist when FORTH was created was caching. In our multicore and
        memory-mapped world, we have to do some manual cache maintenance when handing memory off
        between cores or devices. That means we need to be able to clean regions of the cache by
        writing modified contents to main memory or invalidate regions.

        --- this comment is a placeholder for when we figure out what these words should be ---

)



(
	NOTES ----------------------------------------------------------------------

	DOES> isn't possible to implement with this FORTH because we don't have a separate
	data pointer.
)

: noecho 0 echo ! ;
: echo 1 echo ! ;

(
	WELCOME MESSAGE ----------------------------------------------------------------------

	Print the version and OK prompt.
)

: welcome
        cr
	s" test-mode" find not if
		." jonesforth version " version . cr
		." ok "
	then
        cr
;

welcome
<<<<<<< HEAD
hide welcome
=======
hide welcome
echo
>>>>>>> 74f697bb
<|MERGE_RESOLUTION|>--- conflicted
+++ resolved
@@ -1552,9 +1552,5 @@
 ;
 
 welcome
-<<<<<<< HEAD
 hide welcome
-=======
-hide welcome
-echo
->>>>>>> 74f697bb
+echo